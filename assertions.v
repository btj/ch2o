--- conflicted
+++ resolved
@@ -124,13 +124,10 @@
 Notation "'False'" := (Prop_as_assert False) : assert_scope.
 Definition assert_impl (P Q : assert) : assert := Assert $ λ ρ m, P ρ m → Q ρ m.
 Infix "→" := assert_impl : assert_scope.
-<<<<<<< HEAD
-=======
 Notation "(→)" := assert_impl (only parsing) : assert_scope.
 Notation "( P →)" := (assert_impl P) (only parsing) : assert_scope.
 Notation "(→ Q )" := (λ P, assert_impl P Q) (only parsing) : assert_scope.
 
->>>>>>> 1741a55a
 Definition assert_and (P Q : assert) : assert := Assert $ λ ρ m, P ρ m ∧ Q ρ m.
 Infix "∧" := assert_and : assert_scope.
 Notation "(∧)" := assert_and (only parsing) : assert_scope.
@@ -167,18 +164,11 @@
 Proof. solve_assert. Qed.
 Instance: Proper ((≡) ==> iff) assert_as_Prop.
 Proof. solve_assert. Qed.
-<<<<<<< HEAD
-Instance: Proper (flip (⊆) ==> (⊆) ==> (⊆)) assert_impl.
-Proof. solve_assert. Qed.
-Instance: Proper ((≡) ==> (≡) ==> (≡)) assert_impl.
-=======
 Instance: Proper (impl ==> (⊆)) Prop_as_assert.
 Proof. solve_assert. Qed.
 Instance: Proper (iff ==> (≡)) Prop_as_assert.
 Proof. solve_assert. Qed.
-
 Instance: Proper (flip (⊆) ==> (⊆) ==> (⊆)) (→)%A.
->>>>>>> 1741a55a
 Proof. solve_assert. Qed.
 Instance: Proper ((≡) ==> (≡) ==> (≡)) (→)%A.
 Proof. solve_assert. Qed.
@@ -279,27 +269,6 @@
 Instance: Idempotent (≡) (∨)%A.
 Proof. solve_assert. Qed.
 
-<<<<<<< HEAD
-Instance: LeftId (≡) True%A assert_and.
-Proof. solve_assert. Qed.
-Instance: RightId (≡) True%A assert_and.
-Proof. solve_assert. Qed.
-Instance: LeftAbsorb (≡) False%A assert_and.
-Proof. solve_assert. Qed.
-Instance: RightAbsorb (≡) False%A assert_and.
-Proof. solve_assert. Qed.
-
-Instance: LeftId (≡) False%A assert_or.
-Proof. solve_assert. Qed.
-Instance: RightId (≡) False%A assert_or.
-Proof. solve_assert. Qed.
-Instance: LeftAbsorb (≡) True%A assert_or.
-Proof. solve_assert. Qed.
-Instance: RightAbsorb (≡) True%A assert_or.
-Proof. solve_assert. Qed.
-
-Instance: LeftId (≡) True%A assert_impl.
-=======
 Instance: LeftId (≡) True%A (∧)%A.
 Proof. solve_assert. Qed.
 Instance: RightId (≡) True%A (∧)%A.
@@ -307,27 +276,12 @@
 Instance: LeftAbsorb (≡) False%A (∧)%A.
 Proof. solve_assert. Qed.
 Instance: RightAbsorb (≡) False%A (∧)%A.
->>>>>>> 1741a55a
 Proof. solve_assert. Qed.
 Instance: RightAbsorb (≡) True%A assert_impl.
 Proof. intros ?. solve_assert. Qed.
-
-<<<<<<< HEAD
-Lemma Prop_as_assert_impl (P Q : Prop) : ⌜ P → Q ⌝%A ≡ (⌜P⌝ → ⌜Q⌝)%A.
-Proof. solve_assert. Qed.
-Lemma Prop_as_assert_not (P : Prop) : ⌜ ¬P ⌝%A ≡ (¬⌜P⌝)%A.
-Proof. solve_assert. Qed.
-Lemma Prop_as_assert_and (P Q : Prop) : ⌜ P ∧ Q ⌝%A ≡ (⌜P⌝ ∧ ⌜Q⌝)%A.
-Proof. solve_assert. Qed.
-Lemma Prop_as_assert_or (P Q : Prop) : ⌜ P ∨ Q ⌝%A ≡ (⌜P⌝ ∨ ⌜Q⌝)%A.
-Proof. solve_assert. Qed.
-
-Lemma assert_subseteq_impl P Q : P ⊆ Q ↔ (P → Q)%A.
-=======
 Instance: LeftId (≡) False%A (∨)%A.
 Proof. solve_assert. Qed.
 Instance: RightId (≡) False%A (∨)%A.
->>>>>>> 1741a55a
 Proof. solve_assert. Qed.
 Instance: LeftAbsorb (≡) True%A (∨)%A.
 Proof. solve_assert. Qed.
@@ -353,13 +307,6 @@
 Lemma assert_false_elim (P : assert) : False%A ⊆ P.
 Proof. solve_assert. Qed.
 
-<<<<<<< HEAD
-Lemma assert_impl_distr (P Q : assert) : (P → Q)%A → P → Q.
-Proof. solve_assert. Qed.
-Lemma assert_impl_refl (P : assert) : (P → P)%A.
-Proof. solve_assert. Qed.
-Lemma assert_impl_trans (P P' Q : assert) : (P → P')%A → (P' → Q)%A → (P → Q)%A.
-=======
 Lemma assert_and_l (P Q : assert) : (P ∧ Q)%A ⊆ P.
 Proof. solve_assert. Qed.
 Lemma assert_and_r (P Q : assert) : (P ∧ Q)%A ⊆ Q.
@@ -376,7 +323,6 @@
 Proof. solve_assert. Qed.
 Lemma assert_forall_specialize {A} (P : A → assert) Q x :
   (P x ⊆ Q) → (∀ x, P x)%A ⊆ Q.
->>>>>>> 1741a55a
 Proof. solve_assert. Qed.
 
 Lemma assert_exists_intro {A} P (Q : A → assert) x :
@@ -398,6 +344,13 @@
   (P ∧ ∃ x, Q x)%A ≡ (∃ x, P ∧ Q x)%A.
 Proof. solve_assert. Qed.
 Lemma assert_exists_and {A} (P : A → assert) Q :
+  ((∃ x, P x) ∧ Q)%A ≡ (∃ x, P x ∧ Q)%A.
+Proof. solve_assert. Qed.
+
+Lemma assert_and_exists_l {A} P (Q : A → assert) :
+  (P ∧ ∃ x, Q x)%A ≡ (∃ x, P ∧ Q x)%A.
+Proof. solve_assert. Qed.
+Lemma assert_and_exists_r {A} (P : A → assert) Q :
   ((∃ x, P x) ∧ Q)%A ≡ (∃ x, P x ∧ Q)%A.
 Proof. solve_assert. Qed.
 
@@ -419,23 +372,16 @@
 
 Instance assert_expr_mem_ext e v : MemExt (e ⇓ v).
 Proof. red. unfold_assert. eauto using expr_eval_weaken_mem. Qed.
-<<<<<<< HEAD
-
-Notation "e ⇓ 'true'" := (∃ v, e⇓v ∧ ⌜ value_true v ⌝)%A
-   (at level 60, format "e  '⇓'  'true'") : assert_scope.
-Notation "e ⇓ 'false'" := (∃ v, e⇓v ∧ ⌜ value_false v ⌝)%A
-   (at level 60, format "e  '⇓'  'false'") : assert_scope.
-=======
 
 Instance assert_expr_mem_indep e :
-  expr_load_free e →
+  load_free e →
   MemIndep (e ⇓ v).
 Proof.
   intros ?? ρ m1 m2. unfold_assert.
   by rewrite !(expr_load_free_mem_indep ρ m1 m2).
 Qed.
 Instance assert_expr_mem_indep_ e :
-  expr_load_free e →
+  load_free e →
   MemIndep (e ⇓ -).
 Proof.
   intros ? ρ m1 m2 [v ?]. exists v. unfold_assert in *.
@@ -472,26 +418,14 @@
   (∃ v, Pv v ∧ ⌜ value_true v ⌝)%A.
 Definition assert_is_false (Pv : vassert) : assert :=
   (∃ v, Pv v ∧ ⌜ value_false v ⌝)%A.
->>>>>>> 1741a55a
-
-Lemma assert_expr_forget e v : (e ⇓ v)%A ⊆ (e ⇓ -)%A.
-Proof. solve_assert. Qed.
-
-Definition assert_is_true (Pv : vassert) : assert :=
-  (∃ v, Pv v ∧ ⌜ value_true v ⌝)%A.
-Definition assert_is_false (Pv : vassert) : assert :=
-  (∃ v, Pv v ∧ ⌜ value_false v ⌝)%A.
 
 Definition assert_subst (a : index) (v : value) (P : assert) :=
   Assert $ λ ρ m, P ρ (<[a:=v]>m).
 Notation "<[ a := v ]>" := (assert_subst a v) : assert_scope.
 
-<<<<<<< HEAD
-=======
 Instance: ∀ a v, Proper ((≡) ==> (≡)) (assert_subst a v).
 Proof. solve_assert. Qed.
 
->>>>>>> 1741a55a
 Lemma assert_subst_mem_indep P `{MemIndep P} a v:
   (<[a:=v]>P)%A ≡ P.
 Proof. solve_assert. Qed.
@@ -526,22 +460,16 @@
 Definition assert_sep (P Q : assert) : assert := Assert $ λ ρ m, ∃ m1 m2,
   m1 ∪ m2 = m ∧ m1 ⊥ m2 ∧ P ρ m1 ∧ Q ρ m2.
 Infix "★" := assert_sep (at level 80, right associativity) : assert_scope.
-<<<<<<< HEAD
-=======
 Notation "(★)" := assert_sep (only parsing) : assert_scope.
 Notation "( P ★)" := (assert_sep P) (only parsing) : assert_scope.
 Notation "(★ Q )" := (λ P, assert_sep P Q) (only parsing) : assert_scope.
->>>>>>> 1741a55a
 
 Definition assert_wand (P Q : assert) : assert := Assert $ λ ρ m1, ∀ m2,
   m1 ⊥ m2 → P ρ m2 → Q ρ (m1 ∪ m2).
 Infix "-★" := assert_wand (at level 90) : assert_scope.
-<<<<<<< HEAD
-=======
 Notation "(-★)" := assert_wand (only parsing) : assert_scope.
 Notation "( P -★)" := (assert_wand P) (only parsing) : assert_scope.
 Notation "(-★ Q )" := (λ P, assert_wand P Q) (only parsing) : assert_scope.
->>>>>>> 1741a55a
 
 (** Compatibility of the separation logic connectives with respect to order and
 equality. *)
@@ -660,15 +588,9 @@
   * solve_assert.
   * solve_assert.
 Qed.
-<<<<<<< HEAD
-Instance assert_sep_mem_ext : MemExt P → MemExt Q → MemExt (P ★ Q).
-Proof.
-  intros ???? ? m1 m2 (m2' & m2'' & ? & ? & ? & ?) ?; subst.
-=======
 Instance assert_sep_mem_ext_2 : MemExt Q → MemExt (P ★ Q).
 Proof.
   intros ??? ? m1 m2 (m2' & m2'' & ? & ? & ? & ?) ?; subst.
->>>>>>> 1741a55a
   exists m2' (m2'' ∪ m2 ∖ (m2' ∪ m2'')). repeat split.
   * by rewrite (associative _), <-finmap_union_difference.
   * solve_mem_disjoint.
@@ -682,12 +604,6 @@
 Qed.
 
 (** Proofs of other useful properties. *)
-<<<<<<< HEAD
-Lemma assert_sep_comm_1 P Q : (P ★ Q)%A ⊆ (Q ★ P)%A.
-Proof.
-  intros ? m (m1 & m2 & ? & ? & HP & HQ).
-  exists m2 m1. by rewrite finmap_union_comm.
-=======
 Lemma assert_and_sep_emp_l (P Q : assert) :
   MemIndep P →
   (P ∧ Q)%A ≡ ((P ∧ emp) ★ Q)%A.
@@ -732,23 +648,8 @@
     + done.
     + exists m (⋃ ms). rewrite finmap_disjoint_union_list_r.
       intuition.
->>>>>>> 1741a55a
-Qed.
-
-<<<<<<< HEAD
-Lemma assert_sep_left_id_1 P : (emp ★ P)%A ⊆ P.
-Proof.
-  intros ? m (m1 & m2 & H & Hm1 & Hm2 & Hm3).
-  unfold_assert in *. subst.
-  by rewrite (left_id ∅ (∪)).
-Qed.
-Lemma assert_sep_left_id_2 P : P ⊆ (emp ★ P)%A.
-Proof.
-  intros ? m ?. exists (∅ : mem) m. repeat split.
-  * apply (left_id _ _).
-  * solve_mem_disjoint.
-  * done.
-=======
+Qed.
+
 Lemma assert_sep_list_alt_vec {n} (Ps : vec assert n) ρ m :
   (Π Ps)%A ρ m ↔ ∃ ms : vec mem n,
     m = ⋃ ms
@@ -795,7 +696,6 @@
 Proof.
   intros ?? ρ1 ρ2 m (a & v & ?). exists a v.
   by rewrite !(expr_var_free_stack_indep ρ2 ρ1).
->>>>>>> 1741a55a
 Qed.
 Instance assert_singleton_stack_indep_ e :
   expr_vars e ≡ ∅ →
@@ -815,30 +715,6 @@
   (e ⇓ v ∧ val v ↦ -)%A ⊆ (e ↦ -)%A.
 Proof. solve_assert. Qed.
 
-<<<<<<< HEAD
-Instance: LeftAbsorb (≡) False%A assert_sep.
-Proof. solve_assert. Qed.
-Instance: RightAbsorb (≡) False%A assert_sep.
-Proof. solve_assert. Qed.
-
-Lemma assert_sep_assoc_1 P Q R : ((P ★ Q) ★ R)%A ⊆ (P ★ (Q ★ R))%A.
-Proof.
-  intros ?? (? & mR & ? & ? & (mP & mQ & ?) & ?). intuition. subst.
-  exists mP (mQ ∪ mR). repeat split.
-  * apply (associative _).
-  * solve_mem_disjoint.
-  * done.
-  * exists mQ mR. solve_mem_disjoint.
-Qed.
-Lemma assert_sep_assoc_2 P Q R : (P ★ (Q ★ R))%A ⊆ ((P ★ Q) ★ R)%A.
-Proof.
-  intros ?? (mP & ? & ? & ? & ? & mQ & mR & ?). intuition. subst.
-  exists (mP ∪ mQ) mR. repeat split.
-  * by rewrite (associative _).
-  * solve_mem_disjoint.
-  * exists mP mQ. solve_mem_disjoint.
-  * done.
-=======
 Definition assert_assign (e1 e2 : expr) : assert := Assert $ λ ρ m, ∃ a v,
   ⟦ e1 ⟧ ρ m = Some (ptr a)%V ∧ ⟦ e2 ⟧ ρ m = Some v ∧ m !! a = Some v.
 Notation "e ↪ v" := (assert_assign e v)%A (at level 20) : assert_scope.
@@ -858,14 +734,8 @@
 Proof.
   intros ρ ? (a&v&?&?); subst.
   exists a v. by rewrite lookup_singleton.
->>>>>>> 1741a55a
-Qed.
-
-<<<<<<< HEAD
-Lemma assert_wand_1 (P Q R S : assert) : (P ★ Q → R)%A → (P → Q -★ R)%A.
-Proof. solve_assert. Qed.
-Lemma assert_wand_2 (P Q : assert) : (P ★ (P -★ Q))%A → Q.
-=======
+Qed.
+
 Lemma assert_assign_eval_l e1 v1 e2 :
   (e1 ⇓ v1 ∧ val v1 ↪ e2)%A ⊆ (e1 ↪ e2)%A.
 Proof. solve_assert. Qed.
@@ -899,82 +769,13 @@
 Qed.
 Instance assert_assign_mem_ext_ e :
   MemExt (e ↪ -).
->>>>>>> 1741a55a
 Proof.
   intros ρ m1 m2 (a & v & ? &?) ?. exists a v.
   repeat split; eauto using expr_eval_weaken_mem, lookup_weaken.
 Qed.
 
-<<<<<<< HEAD
-(** The assertion [Π Ps] states that the memory can be split into disjoint
-parts such that for each part the corresponding assertion in [Ps] holds. *)
-Definition assert_sep_list : list assert → assert :=
-  foldr assert_sep emp%A.
-Notation "'Π' Ps" := (assert_sep_list Ps)
-  (at level 20, format "Π  Ps") : assert_scope.
-
-Lemma assert_sep_list_alt (Ps : list assert) ρ m :
-  (Π Ps)%A ρ m ↔ ∃ ms,
-    m = ⋃ ms
-  ∧ list_disjoint ms
-  ∧ Forall2 (λ (P : assert) m, P ρ m) Ps ms.
-Proof.
-  split.
-  * revert m. induction Ps as [|P Ps IH].
-    + eexists []. by repeat constructor.
-    + intros ? (m1 & m2 & ? & ? & ? & ?); subst.
-      destruct (IH m2) as (ms & ? & ? & ?); trivial; subst.
-      exists (m1 :: ms). repeat constructor; trivial.
-      by apply finmap_disjoint_union_list_r.
-  * intros (m2 & ? & Hdisjoint & Hassert); subst.
-    revert Hdisjoint.
-    induction Hassert as [|P m Ps ms IH]; inversion_clear 1.
-    + done.
-    + exists m (⋃ ms). rewrite finmap_disjoint_union_list_r.
-      intuition.
-Qed.
-
-Lemma assert_sep_list_alt_vec {n} (Ps : vec assert n) ρ m :
-  (Π Ps)%A ρ m ↔ ∃ ms : vec mem n,
-    m = ⋃ ms
-  ∧ list_disjoint ms
-  ∧ ∀ i, (Ps !!! i) ρ (ms !!! i).
-Proof.
-  rewrite assert_sep_list_alt. split.
-  * intros (ms & ? & ? & Hms).
-    assert (n = length ms); subst.
-    { by erewrite <-Forall2_length, vec_to_list_length by eauto. }
-    exists (list_to_vec ms).
-    rewrite ?vec_to_list_of_list.
-    by rewrite <-(vec_to_list_of_list ms), Forall2_vlookup in Hms.
-  * intros [ms ?]. exists ms. by rewrite Forall2_vlookup.
-Qed.
-
-Lemma assert_sep_list_alt_vec_2 {n} (Ps : vec assert n) ρ (ms : vec mem n) :
-  list_disjoint ms →
-  (∀ i, (Ps !!! i) ρ (ms !!! i)) →
-  (Π Ps)%A ρ (⋃ ms).
-Proof. intros. apply assert_sep_list_alt_vec. by exists ms. Qed.
-
-Instance: Proper (eqlistA (≡) ==> (≡)) assert_sep_list.
-Proof. induction 1; simpl; by f_equiv. Qed.
-
-(** The assertion [e1 ↦ e2] asserts that the memory consists of exactly one cell
-at address [e1] with contents [e2] and the assertion [e1 ↦ -] asserts that the
-memory consists of exactly one cell at address [e1] with arbitrary contents. *)
-Definition assert_singleton (e1 e2 : expr) : assert := Assert $ λ ρ m, ∃ a v,
-  ⟦ e1 ⟧ ρ m = Some (ptr a)%V ∧ ⟦ e2 ⟧ ρ m = Some v ∧ m = {[(a, v)]}.
-Notation "e ↦ v" := (assert_singleton e v)%A (at level 20) : assert_scope.
-Definition assert_singleton_ (e : expr) : assert := Assert $ λ ρ m, ∃ a v,
-  ⟦ e ⟧ ρ m = Some (ptr a)%V ∧ m = {[(a, v)]}.
-Notation "e ↦ -" := (assert_singleton_ e)%A
-  (at level 20, format "e  '↦'  '-'") : assert_scope.
-
-Lemma assert_singleton_forget e1 e2 : (e1 ↦ e2)%A ⊆ (e1 ↦ -)%A.
-Proof. solve_assert. Qed.
-=======
-Lemma assert_assign_assign_alt e1 e2 :
-  expr_load_free e1 → expr_load_free e2 →
+Lemma assign_assign_alt e1 e2 :
+  load_free e1 → load_free e2 →
   (e1 ↪ e2)%A ≡ (e1 ↦ e2 ★ True)%A.
 Proof.
   split.
@@ -986,7 +787,7 @@
   * rewrite assert_singleton_assign. apply mem_ext_sep_true.
 Qed.
 Lemma assert_assign_assign_alt_ e :
-  expr_load_free e →
+  load_free e →
   (e ↪ -)%A ≡ (e ↦ - ★ True)%A.
 Proof.
   split.
@@ -1023,7 +824,6 @@
 Lemma assert_singleton_load_ e :
   (e ↦ -)%A ⊆ (load e ⇓ -)%A.
 Proof. rewrite <-assert_assign_load_. apply assert_singleton_assign_. Qed.
->>>>>>> 1741a55a
 
 (** The assertion [P↡] asserts that [P] holds if the stack is cleared. This
 connective allows us to specify stack independence in an alternative way. *)
@@ -1069,7 +869,6 @@
 Lemma assert_lift_singleton_ e : ((e ↦ -)↑)%A ≡ ((e↑) ↦ -)%A.
 Proof. by split; intros ??; unfold_assert; setoid_rewrite expr_eval_lift. Qed.
 Lemma assert_lift_impl P Q : ((P → Q)↑)%A ≡ (P↑ → Q↑)%A.
-<<<<<<< HEAD
 Proof. solve_assert. Qed.
 Lemma assert_lift_not P : ((¬P)↑)%A ≡ (¬P↑)%A.
 Proof. solve_assert. Qed.
@@ -1081,19 +880,6 @@
 Proof. solve_assert. Qed.
 Lemma assert_lift_forall `(P : A → assert) : ((∀ x, P x)↑)%A ≡ (∀ x, P x↑)%A.
 Proof. solve_assert. Qed.
-=======
-Proof. solve_assert. Qed.
-Lemma assert_lift_not P : ((¬P)↑)%A ≡ (¬P↑)%A.
-Proof. solve_assert. Qed.
-Lemma assert_lift_and P Q : ((P ∧ Q)↑)%A ≡ (P↑ ∧ Q↑)%A.
-Proof. solve_assert. Qed.
-Lemma assert_lift_or P Q : ((P ∨ Q)↑)%A ≡ (P↑ ∨ Q↑)%A.
-Proof. solve_assert. Qed.
-Lemma assert_lift_sep P Q : ((P ★ Q)↑)%A ≡ (P↑ ★ Q↑)%A.
-Proof. solve_assert. Qed.
-Lemma assert_lift_forall `(P : A → assert) : ((∀ x, P x)↑)%A ≡ (∀ x, P x↑)%A.
-Proof. solve_assert. Qed.
->>>>>>> 1741a55a
 Lemma assert_lift_exists `(P : A → assert) : ((∃ x, P x)↑)%A ≡ (∃ x, P x↑)%A.
 Proof. solve_assert. Qed.
 
@@ -1136,11 +922,7 @@
   (var 0 ↦ - ★ P↑)%A (b :: ρ) (<[b:=v]>m).
 Proof.
   intros ??. eexists {[(b, v)]}, m. repeat split.
-<<<<<<< HEAD
-  * by rewrite finmap_union_singleton_l.
-=======
   * by rewrite insert_union_singleton_l.
->>>>>>> 1741a55a
   * solve_mem_disjoint.
   * by exists b v.
   * done.
@@ -1151,11 +933,7 @@
   P ρ (delete b m) ∧ ∃ v, m !! b = Some v.
 Proof.
   intros (m1 & m2 & ? & ? & (a & v & ? & ?) & ?); simplify_equality.
-<<<<<<< HEAD
-  rewrite <-finmap_union_singleton_l, delete_insert by solve_mem_disjoint.
-=======
   rewrite <-insert_union_singleton_l, delete_insert by solve_mem_disjoint.
->>>>>>> 1741a55a
   simplify_map_equality; eauto.
 Qed.
 
@@ -1173,17 +951,9 @@
       (bs' ++ bs ++ ρ) m2).
   { intros aux. by apply (aux []). }
   induction Halloc as [| b bs v vs m2 ?? IH ]; intros bs'; simpl.
-<<<<<<< HEAD
-  * rewrite (left_id emp%A assert_sep).
-    by apply (stack_indep ρ).
-  * rewrite <-(associative assert_sep).
-    eexists {[(b, v)]}, m2. repeat split.
-    + by rewrite finmap_union_singleton_l.
-=======
   * rewrite (left_id emp (★))%A. by apply (stack_indep ρ).
   * rewrite <-(associative (★))%A. eexists {[(b, v)]}, m2. repeat split.
     + by rewrite insert_union_singleton_l.
->>>>>>> 1741a55a
     + solve_mem_disjoint.
     + exists b v. repeat split. simpl.
       by rewrite list_lookup_middle.
@@ -1216,17 +986,6 @@
     P ρ (delete_list bs m) ∧ Forall (λ b, ∃ v, m !! b = Some v) bs).
   { intros aux. by apply (aux []). }
   induction Hlength as [|b v bs vs ? IH];
-<<<<<<< HEAD
-   intros bs' m; simpl; inversion_clear 1.
-  * rewrite (left_id emp%A assert_sep). split.
-    + by apply (stack_indep (bs' ++ ρ)).
-    + done.
-  * rewrite <-(associative assert_sep).
-    intros (m1 & m2 & ? & ? & (b' & v' & Heval & ?) & ?).
-    simplify_equality. simpl in Heval.
-    rewrite list_lookup_middle in Heval. simplify_equality.
-    rewrite <-finmap_union_singleton_l, delete_list_insert_comm by done.
-=======
     intros bs' m; simpl; inversion_clear 1.
   * rewrite (left_id emp (★))%A. split.
     + by apply (stack_indep (bs' ++ ρ)).
@@ -1236,7 +995,6 @@
     simplify_equality. simpl in Heval.
     rewrite list_lookup_middle in Heval. simplify_equality.
     rewrite <-insert_union_singleton_l, delete_list_insert_comm by done.
->>>>>>> 1741a55a
     feed destruct (IH (bs' ++ [b']) m2) as [??]; trivial.
     { by rewrite app_length, NPeano.Nat.add_1_r, <-app_assoc. }
     split.
