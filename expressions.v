(* Copyright (c) 2012, Robbert Krebbers. *)
(* This file is distributed under the terms of the BSD license. *)
(** This file defines expressions and some associated theory. Most importantly,
to define the operational semantics of expressions in the file [smallstep], we
define evaluation contexts here. Besides, we define a denotational semantics
for side-effect free expressions. Notations for expressions are declared in the
scope [expr_scope]. *)
Require Export memory contexts.

(** * Function names *)
(** We use the type [N] of binary natural numbers for function names, and the
implementation [Nmap] for efficient finite maps over function names. *)
Definition funname := N.
Definition funmap := Nmap.

Instance funname_eq_dec: ∀ i1 i2: funname, Decision (i1 = i2) := decide_rel (=).
Instance funname_fresh `{FinCollection funname C} : Fresh funname C := _.
Instance funname_fresh_spec `{FinCollection funname C} :
  FreshSpec funname C := _.

Instance funmap_dec {A} `{∀ a1 a2 : A, Decision (a1 = a2)} :
  ∀ m1 m2 : funmap A, Decision (m1 = m2) := decide_rel (=).
Instance funmap_empty {A} : Empty (funmap A) := @empty (Nmap A) _.
Instance funmap_lookup {A} : Lookup funname A (funmap A) :=
  @lookup _ _ (Nmap A) _.
Instance funmap_partial_alter {A} : PartialAlter funname A (funmap A) :=
  @partial_alter _ _ (Nmap A) _.
Instance funmap_to_list {A} : FinMapToList funname A (funmap A) :=
  @finmap_to_list _ _ (funmap A) _.
Instance funmap_merge {A} : Merge A (funmap A) := @merge _ (Nmap A) _.
Instance funmap_fmap: FMap funmap := λ A B f, @fmap Nmap _ _ f _.
Instance: FinMap funname funmap := _.

Typeclasses Opaque funname funmap.

(** * Operations *)
<<<<<<< HEAD
(** We define a data type of unary and binary operations, and give denotations
for these as partial functions over values. *)
Inductive unop :=
  | NotOp | NegOp.
Inductive binop :=
  | PlusOp | MinusOp | MultOp | DivOp | ModOp
  | LeOp | LtOp | EqOp.
=======
(** We define a data type of binary operations and give an interpretation of
these binary operations as Coq functions. *)
Inductive binop := PlusOp | MultOp | MinusOp | LeOp | EqOp | DivOp | ModOp.
>>>>>>> 1741a55a

Instance unop_eq_dec (op1 op2 : unop) : Decision (op1 = op2).
Proof. solve_decision. Defined.
Instance binop_eq_dec (op1 op2 : binop) : Decision (op1 = op2).
Proof. solve_decision. Defined.

Definition eval_unop (op : unop) (v : value) : option value :=
  match op, v with
  | NotOp, v =>
    if value_true_false_dec v then Some (int 0) else Some (int 1)
  | NegOp, int x => Some (int (-x))
  | _, _ => None
  end%V.
Definition eval_binop (op : binop) (v1 v2 : value) : option value :=
  match op, v1, v2 with
  | PlusOp, int x1, int x2 => Some (int (x1 + x2))
  | MinusOp, int x1, int x2 => Some (int (x1 - x2))
<<<<<<< HEAD
  | MultOp, int x1, int x2 => Some (int (x1 * x2))
  | DivOp, int x1, int x2 => Some (int (x1 / x2))
  | ModOp, int x1, int x2 => Some (int (Zmod x1 x2))
=======
  | DivOp, int x1, int x2 => Some (int (x1 `div` x2))
  | ModOp, int x1, int x2 => Some (int (x1 `mod` x2))
>>>>>>> 1741a55a
  | LeOp, int x1, int x2 => Some (int (Z_decide_rel (≤)%Z x1 x2))
  | LtOp, int x1, int x2 => Some (int (Z_decide_rel (<)%Z x1 x2))
  | EqOp, int x1, int x2 => Some (int (Z_decide_rel (=) x1 x2))
  | EqOp, ptr b1, ptr b2 => Some (int (Z_decide_rel (=) b1 b2))
  | EqOp, null, null => Some (int 1)
  | EqOp, int _, null => Some (int 0)
  | EqOp, null, int _ => Some (int 0)
  | _, _, _ => None
  end%V.
Arguments value_eval_binop !_ !_ !_ /.

(** * Syntax *)
(** The variables used in expressions are De Bruijn indexes, i.e. the variable
[var i] refers to the [i]th value on the stack. De Bruijn indexes avoid us
having to deal with shadowing due to block scope variables. Especially in
the axiomatic semantics this is useful, as we do not want to loose information
because a local variable may shadow an already existing one. *)
Inductive expr : Type :=
  | EVar : nat → expr
  | EVal : value → expr
  | EAssign : expr → expr → expr
  | ECall : funname → list expr → expr
  | ELoad : expr → expr
  | EAlloc : expr
  | EFree : expr → expr
  | EUnOp : unop → expr → expr
  | EBinOp : binop → expr → expr → expr
  | EIf : expr → expr → expr → expr.

(** Stacks are lists of memory indexes rather than lists of values. This allows
us to treat pointers to both local and allocated storage in a uniform way.
Evaluation of a variable will therefore consist of a looking up its address in
the stack and returning a pointer to that address. *)

Notation stack := (list index) (only parsing).

(** We use the scope [expr_scope] to declare notations for expressions. We
overload some notations already in [value_scope], and define both general and
specific notations for operations, allowing us for example to to write
[int 10 + int 20] instead of the much longer
[val (int 10) @op{PlusOp} val (int 20)]. *)
Delimit Scope expr_scope with E.
Bind Scope expr_scope with expr.
Arguments EAssign _%expr_scope _%expr_scope.
Arguments ECall _ _%expr_scope.
Arguments ELoad _%expr_scope.
Arguments EFree _%expr_scope.
Arguments EUnOp _ _%expr_scope.
Arguments EBinOp _ _%expr_scope _%expr_scope.

Notation "'var' x" := (EVar x) (at level 10) : expr_scope.
Notation "'val' v" := (EVal v) (at level 10) : expr_scope.
Notation "'void'" := (EVal void) : expr_scope.
Notation "'int' x" := (EVal (int x%Z)) : expr_scope.
Notation "'ptr' b" := (EVal (ptr b%N)) : expr_scope.
Notation "'null'" := (EVal null) : expr_scope.
Infix "::=" := EAssign (at level 60) : expr_scope.
(* The infixes ++ and :: are at level 60, <$> at 65. *)
Notation "'call' f @ es" := (ECall f es)
  (at level 10, es at level 66) : expr_scope.
Notation "'load' e" := (ELoad e) (at level 10) : expr_scope.
Notation "'alloc'" := EAlloc : expr_scope.
Notation "'free' e" := (EFree e) (at level 10) : expr_scope.
Notation "@{ op } e" := (EUnOp op e)
  (at level 21, format "@{ op }  e") : expr_scope.
Notation "el @{ op } er" := (EBinOp op el er)
  (at level 50, format "el  @{ op }  er") : expr_scope.
Notation "'IF' e 'then' el 'else' er" := (EIf e el er) : expr_scope.

Infix "+" := (EBinOp PlusOp) : expr_scope.
Infix "-" := (EBinOp MinusOp) : expr_scope.
Infix "*" := (EBinOp MultOp) : expr_scope.
Infix "/" := (EBinOp DivOp) : expr_scope.
Infix "≤" := (EBinOp LeOp) : expr_scope.
Infix "<" := (EBinOp LtOp) : expr_scope.
Infix "=" := (EBinOp EqOp) : expr_scope.
<<<<<<< HEAD
Notation "- e" := (EUnOp NegOp e) : expr_scope.

Instance: Injective (=) (=) EVar.
Proof. by injection 1. Qed.
Instance: Injective (=) (=) EVal.
Proof. by injection 1. Qed.
Instance: Injective (=) (=) ELoad.
Proof. by injection 1. Qed.
Instance: Injective (=) (=) EFree.
Proof. by injection 1. Qed.

Instance expr_eq_dec: ∀ e1 e2 : expr, Decision (e1 = e2).
Proof.
  refine (fix go e1 e2 : Decision (e1 = e2) :=
  match e1, e2 with
  | var i1, var i2 => cast_if (decide_rel (=) i1 i2)
  | val v1, val v2 => cast_if (decide_rel (=) v1 v2)
  | el1 ::= er1, el2 ::= er2 => cast_if_and (decide_rel (=) el1 el2)
     (decide_rel (=) er1 er2)
  | call f1 @ es1, call f2 @ es2 => cast_if_and (decide_rel (=) f1 f2)
     (decide_rel (=) es1 es2)
  | load e1, load e2 => cast_if (decide_rel (=) e1 e2)
  | alloc, alloc => left _
  | free e1, free e2 => cast_if (decide_rel (=) e1 e2)
  | @{op1} e1, @{op2} e2 => cast_if_and (decide_rel (=) op1 op2)
     (decide_rel (=) e1 e2)
  | el1 @{op1} er1, el2 @{op2} er2 => cast_if_and3 (decide_rel (=) op1 op2)
     (decide_rel (=) el1 el2) (decide_rel (=) er1 er2)
  | (IF e1 then el1 else er1), (IF e2 then el2 else er2) =>
     cast_if_and3 (decide_rel (=) e1 e2)
       (decide_rel (=) el1 el2) (decide_rel (=) er1 er2)
  | _, _ => right _
  end%E); clear go; try abstract congruence.
Defined.

(** The sequenced "or" and "and" operation are defined in terms of the
conditional. This keeps the expression language small. *)
Definition EAnd (e1 e2 : expr) :=
  (IF e1 then (IF e2 then int 1 else int 0) else int 0)%E.
Infix "&&" := EAnd : expr_scope.
Definition EOr (e1 e2 : expr) :=
  (IF e1 then int 1 else (IF e2 then int 1 else int 0))%E.
Infix "||" := EOr : expr_scope.

(** * Induction principles *)
(** The induction principles that Coq generates for nested inductive types are
too weak. For the case of expressions, the branch of [call f @ es] does not
contain an induction hypothesis for the function arguments [es]. We therefore
define an appropriate induction principle for expressions by hand. *)
Section expr_ind.
  Context (P : expr → Prop).
  Context (Pvar : ∀ x, P (var x)).
  Context (Pval : ∀ v, P (val v)).
  Context (Passign : ∀ el er, P el → P er → P (el ::= er)).
  Context (Pcall : ∀ f es, Forall P es → P (call f @ es)).
  Context (Pload : ∀ e, P e → P (load e)).
  Context (Palloc : P alloc).
  Context (Pfree : ∀ e, P e → P (free e)).
  Context (Punop : ∀ op e, P e → P (@{op} e)).
  Context (Pbinop : ∀ op e1 e2, P e1 → P e2 → P (e1 @{op} e2)).
  Context (Pif : ∀ e el er, P e → P el → P er → P (IF e then el else er)).

  Definition expr_ind_alt : ∀ e, P e :=
    fix go e : P e :=
    match e with
    | var x => Pvar x
    | val v => Pval v
    | el ::= er => Passign _ _ (go el) (go er)
    | call f @ es => Pcall f es $ list_ind (Forall P)
       (Forall_nil _)
       (λ e _, Forall_cons _ _ _ (go e)) es
    | load e => Pload e (go e)
    | alloc => Palloc
    | free e => Pfree e (go e)
    | @{op} e => Punop op _ (go e)
    | el @{op} er => Pbinop op _ _ (go el) (go er)
    | (IF e then el else er) => Pif _ _ _ (go e) (go el) (go er)
    end%E.
End expr_ind.

(** We also define [size e] giving the number of nodes in an expression. This
measure can be used for well-founded induction on expressions. *)
Instance expr_size: Size expr :=
  fix go (e : expr) : nat :=
  let _ : Size _ := go in
  match e with
  | var _ => 0
  | val _ => 0
  | el ::= er => S (size el + size er)
  | call _ @ es => S (sum_list_with size es)
  | load e => S (size e)
  | alloc => 0
  | free e => S (size e)
  | @{_} e => S (size e)
  | el @{_} er => S (size el + size er)
  | (IF e then el else er) => S (size e + size el + size er)
  end%E.

Lemma expr_wf_ind (P : expr → Prop)
  (Pind : ∀ e, (∀ e', size e' < size e → P e') → P e) : ∀ e, P e.
Proof.
  cut (∀ n e, size e < n → P e).
  { intros help e. apply (help (S (size e))). lia. }
  induction n.
  * intros. lia.
  * intros e ?. apply Pind. intros. apply IHn. lia.
Qed.

(** * Miscellaneous Operations and properties *)
(** The operation [e↑] increases all De Bruijn indexes of variables in [e]
by one. That means, each variable [var x] in [e] becomes [var (S x)]. *)
Reserved Notation "e ↑" (at level 20, format "e ↑").
=======
Infix "`div`" := (EBinOp DivOp) (at level 35) : nat_scope.
Infix "`mod`" := (EBinOp ModOp) (at level 35) : nat_scope.

Reserved Notation "e ↑" (at level 20).
>>>>>>> 1741a55a
Fixpoint expr_lift (e : expr) : expr :=
  match e with
  | var x => var (S x)
  | val v => val v
  | el ::= er => el↑ ::= er↑
  | call f @ es => call f @ expr_lift <$> es
  | load e => load (e↑)
  | alloc => alloc
  | free e => free (e↑)
  | @{op} e => @{op} e↑
  | el @{op} er => el↑ @{op} er↑
  | (IF e then el else er) => IF e↑ then el↑ else er↑
  end%E
where "e ↑" := (expr_lift e) : expr_scope.

<<<<<<< HEAD
(** The predicate [is_value e] states that [e] is a value (i.e. execution of
[e] is finished), the predicate [is_redex e] states that [e] is a head redex
(i.e. a head reduction step is possible). *)
Inductive is_value : expr → Prop :=
  | is_value_val v : is_value (val v).
Inductive is_redex : expr → Prop :=
  | is_redex_var x : is_redex (var x)
  | is_redex_assign el er :
     is_value el → is_value er → is_redex (el ::= er)
  | is_redex_call f es : Forall is_value es → is_redex (call f @ es)
  | is_redex_load e : is_value e → is_redex (load e)
  | is_redex_alloc : is_redex alloc
  | is_redex_free e : is_value e → is_redex (free e)
  | is_redex_unop op e :
     is_value e → is_redex (@{op} e)
  | is_redex_binop op el er :
     is_value el → is_value er → is_redex (el @{op} er)
  | is_redex_if e el er :
     is_value e → is_redex (IF e then el else er).

Instance is_value_dec e : Decision (is_value e).
Proof.
 refine (
  match e with
  | val _ => left _
  | _ => right _
  end%E); try constructor; abstract (inversion 1).
Defined.
Instance is_redex_dec e : Decision (is_redex e).
Proof.
 refine (
  match e with
  | var _ => left _
  | val _ => right _
  | el ::= er => cast_if_and (decide (is_value el)) (decide (is_value er))
  | call _ @ es => cast_if (decide (Forall is_value es))
  | load e => cast_if (decide (is_value e))
  | alloc => left _
  | free e => cast_if (decide (is_value e))
  | @{_} e => cast_if (decide (is_value e))
  | el @{_} er => cast_if_and (decide (is_value el)) (decide (is_value er))
  | (IF e then _ else _) => cast_if (decide (is_value e))
  end%E); try (by constructor); abstract (by inversion 1).
Defined.

Lemma is_redex_value e : is_redex e → is_value e → False.
Proof. destruct 1; inversion 1. Qed.
Lemma is_redex_val v : ¬is_redex (val v).
Proof. inversion 1. Qed.

Lemma is_value_alt e : is_value e ↔ ∃ v, e = (val v)%E.
Proof.
  split.
  * inversion 1. eauto.
  * intros [??]. by subst.
Qed.
Lemma Forall_is_value_alt es : Forall is_value es ↔ ∃ vs, es = EVal <$> vs.
Proof.
  split.
  * induction 1 as [|?? [v] _ IH].
    + by eexists [].
    + destruct IH as [vs ?]. exists (v :: vs). by subst.
  * intros [vs H]. subst. rewrite Forall_fmap.
    apply Forall_true, is_value_val.
Qed.

(** * Evaluation of side-effect free expressions *)
(** We define a denotational semantics [⟦ e ⟧] for side-effect free expressions
[e] by structural recursion over [e]. Expressions with side-effects are given
no semantics here. *)
Reserved Notation "⟦ e ⟧" (format "⟦  e  ⟧").

=======
Fixpoint expr_load_free (e : expr) : Prop :=
  match e with
  | var _ => True
  | val _ => True
  | load _ => False
  | e1 @{_} e2 => expr_load_free e1 ∧ expr_load_free e2
  end%E.
Instance expr_load_free_dec: ∀ e, Decision (expr_load_free e).
Proof.
 refine (
  fix go e :=
  match e return Decision (expr_load_free e) with
  | var _ => left _
  | val _ => left _
  | load _ => right _
  | e1 @{_} e2 => cast_if_and (go e1) (go e2)
  end%E); simpl; tauto.
Defined.

Fixpoint expr_vars (e : expr) : listset nat :=
  match e with
  | var x => {[ x ]}
  | val _ => ∅
  | load e => expr_vars e
  | e1 @{_} e2 => expr_vars e1 ∪ expr_vars e2
  end%E.

Hint Extern 1 (expr_load_free _) => assumption : typeclass_instances.
Hint Extern 100 (expr_load_free ?e) =>
  apply (bool_decide_unpack _); vm_compute; exact I : typeclass_instances.
Hint Extern 1 (expr_vars _ ≡ ∅) => assumption : typeclass_instances.
Hint Extern 100 (expr_vars _ ≡ ∅) =>
  apply (bool_decide_unpack _); vm_compute; exact I : typeclass_instances.

(** * Semantics *)
(** We define the semantics of expressions by structural recursion. *)
Reserved Notation "⟦ e ⟧" (at level 2, format "⟦  e  ⟧").
>>>>>>> 1741a55a
Fixpoint expr_eval (e : expr) (ρ : stack) (m : mem) : option value :=
  match e with
  | var x =>
     b ← ρ !! x;
     Some (ptr b)%V
  | val v => Some v
  | load e =>
<<<<<<< HEAD
     v ← ⟦ e ⟧ ρ m;
     a ← is_ptr v;
     m !! a
  | @{op} e =>
     v ← ⟦ e ⟧ ρ m;
     eval_unop op v
  | el @{op} er =>
     vl ← ⟦ el ⟧ ρ m;
     vr ← ⟦ er ⟧ ρ m;
     eval_binop op vl vr
  | (IF e then el else er) =>
     v ← ⟦ e ⟧ ρ m;
     ⟦ if value_true_false_dec v then el else er ⟧ ρ m
  | _ => None
=======
    v ← ⟦ e ⟧ ρ m;
    b ← is_ptr v;
    m !! b
  | e1 @{op} e2 =>
    v1 ← ⟦ e1 ⟧ ρ m;
    v2 ← ⟦ e2 ⟧ ρ m;
    value_eval_binop op v1 v2
>>>>>>> 1741a55a
  end%E
where "⟦ e ⟧" := (expr_eval e) : C_scope.

(** * Contexts with one hole *)
(** We define singular expression contexts [ectx_item], and then full expression
(evaluation) contexts [ectx] are lists of expression contexts. These expression
contexts allow us to enforce an evaluation strategy. In particular, for the
conditional we merely allow a hole for the first branch. *)
Inductive ectx_item :=
  | CAssignL : expr → ectx_item
  | CAssignR : expr → ectx_item
  | CCall : funname → list expr → list expr → ectx_item
  | CLoad : ectx_item
  | CFree : ectx_item
  | CUnOp : unop → ectx_item
  | CBinOpL : binop → expr → ectx_item
  | CBinOpR : binop → expr → ectx_item
  | CIf : expr → expr → ectx_item.
Notation ectx := (list ectx_item).

Instance ectx_item_dec (E1 E2 : ectx_item) : Decision (E1 = E2).
Proof. solve_decision. Defined.

Bind Scope expr_scope with ectx_item.
Notation "□ ::= er" := (CAssignL er) (at level 60) : expr_scope.
Notation "el ::= □" := (CAssignR el)
  (at level 60, format "el  ::=  □") : expr_scope.
Notation "'call' f @ es1 □ es2" := (CCall f es1 es2)
  (at level 10, es1 at level 66, es2 at level 66) : expr_scope.
Notation "'load' □" := CLoad (at level 10, format "load  □") : expr_scope.
Notation "'free' □" := CFree (at level 10, format "free  □") : expr_scope.
Notation "@{ op } □" := (CUnOp op)
  (at level 21, format "@{ op } □") : expr_scope.
Notation "□ @{ op } er" := (CBinOpL op er)
  (at level 50, format "□  @{ op }  er") : expr_scope.
Notation "el @{ op } □" := (CBinOpR op el)
  (at level 50, format "el  @{ op }  □") : expr_scope.
Notation "'IF' □ 'then' el 'else' er" := (CIf el er)
  (at level 200, format "'IF'  □  'then'  el  'else'  er") : expr_scope.

(** Substitution is defined in a straightforward way. Using the type class
instances in the file [contexts], it is lifted to full expression contexts. *)
Instance ectx_item_subst: Subst ectx_item expr expr := λ E e,
  match E with
  | □ ::= er => e ::= er
  | el ::= □ => el ::= e
  | call f @ es1 □ es2 => call f @ (reverse es1 ++ e :: es2)
  | load □ => load e
  | free □ => free e
  | @{op} □ => @{op} e
  | □ @{op} er => e @{op} er
  | el @{op} □ => el @{op} e
  | (IF □ then el else er) => IF e then el else er
  end%E.
Instance: DestructSubst ectx_item_subst.

Instance: ∀ E : ectx_item, Injective (=) (=) (subst E).
Proof.
<<<<<<< HEAD
  destruct E; intros ???; simpl in *;
    simplify_list_equality; trivial.
Qed.

Lemma is_value_ectx_item (E : ectx_item) e : ¬is_value (subst E e).
Proof. destruct E; inversion 1. Qed.
Lemma is_value_ectx (E : ectx) e : is_redex e → ¬is_value (subst E e).
Proof.
  destruct E as [|E E' _] using rev_ind.
  * eauto using is_redex_value.
  * rewrite list_subst_snoc. auto using is_value_ectx_item.
Qed.

(** The induction principle [ectx_expr_ind] is used to perform simultaneous
induction on an expression [e] and context [E]. Although a similar result can
be obtained by generalizing over [E] before doing the induction on [e], this
induction principle is more useful together with automation. Automation now
does not have to instantiate the induction hypothesis with the appropriate
context. *)
Section ectx_expr_ind.
  Context (P : ectx → expr → Prop).
  Context (Pvar : ∀ E x, P E (var x)).
  Context (Pval : ∀ E v, P E (val v)).
  Context (Passign : ∀ E el er,
    P ((□ ::= er)%E :: E) el → P ((el ::= □)%E :: E) er → P E (el ::= er)).
  Context (Pcall : ∀ E f es,
    zipped_Forall (λ esl esr, P ((call f @ esl □ esr)%E :: E)) [] es →
    P E (call f @ es)).
  Context (Pload : ∀ E e, P ((load □)%E :: E) e → P E (load e)).
  Context (Palloc : ∀ E, P E alloc).
  Context (Pfree : ∀ E e, P ((free □)%E :: E) e → P E (free e)).
  Context (Punop : ∀ E op e, P ((@{op} □)%E :: E) e → P E (@{op} e)).
  Context (Pbinop : ∀ E op el er,
    P ((□ @{op} er)%E :: E) el →
    P ((el @{op} □)%E :: E) er →
    P E (el @{op} er)).
  Context (Pif : ∀ E e el er,
    P ((IF □ then el else er)%E :: E) e →
    P E (IF e then el else er)).

  Definition ectx_expr_ind : ∀ E e, P E e :=
    fix go E e : P E e :=
    match e with
    | var x => Pvar _ x
    | val v => Pval _ v
    | el ::= er => Passign _ _ _ (go _ el) (go _ er)
    | call f @ es => Pcall E f es $
       zipped_list_ind _ zipped_Forall_nil
        (λ _ _ e, @zipped_Forall_cons _ (λ _ _, P _) _ _ _ (go _ e)) [] es
    | load e => Pload _ _ (go _ e)
    | alloc => Palloc _
    | free e => Pfree _ _ (go _ e)
    | @{op} e => Punop _ op _ (go _ e)
    | el @{op} er => Pbinop _ op _ _ (go _ el) (go _ er)
    | (IF e then el else er) => Pif _ _ _ _ (go _ e)
    end%E.
End ectx_expr_ind.

Ltac ectx_expr_ind E e :=
  repeat match goal with
  | H : context [ E ] |- _ => revert H
  | H : context [ e ] |- _ => revert H
  end;
  revert E e;
  match goal with
  | |- ∀ E e, @?P E e => apply (ectx_expr_ind P)
  end.

(** * Contexts with multiple holes *)
(** We define singular expression contexts indexed by the number of holes. These
contexts are particularly useful to prove some of the Hoare rules in a more
general way. *)
Inductive ectx_full : nat → Type :=
  | DCVal : value → ectx_full 0
  | DCVar : nat → ectx_full 0
  | DCAssign : ectx_full 2
  | DCCall {n} : funname → ectx_full n
  | DCLoad : ectx_full 1
  | DCAlloc : ectx_full 0
  | DCFree : ectx_full 1
  | DCUnOp : unop → ectx_full 1
  | DCBinOp : binop → ectx_full 2
  | DCIf : expr → expr → ectx_full 1.

Instance ectx_full_subst: DepSubst ectx_full (vec expr) expr := λ _ E,
  match E with
  | DCVal v => λ _, val v
  | DCVar x => λ _, var x
  | DCAssign => λ es, es !!! 0 ::= es !!! 1
  | DCCall _ f => λ es, call f @ es
  | DCLoad => λ es, load (es !!! 0)
  | DCAlloc => λ es, alloc
  | DCFree => λ es, free (es !!! 0)
  | DCUnOp op => λ es, @{op} es !!! 0
  | DCBinOp op => λ es, es !!! 0 @{op} es !!! 1
  | DCIf el er => λ es, IF es !!! 0 then el else er
  end%E.

Lemma ectx_full_subst_inj {n} (E : ectx_full n) es1 es2 :
  depsubst E es1 = depsubst E es2 → es1 = es2.
Proof.
  destruct E; inv_all_vec_fin;
   simpl; intros; simplify_equality;
   auto using vec_to_list_inj2.
=======
  revert v.
  induction e; simpl; intros; simplify_option_equality; auto.
>>>>>>> 1741a55a
Qed.

(** Giving values [es] for the holes of the context [E], the function
[ectx_full_to_item E es i] yields a context with exactly one hole for the
[i]th value. The [i]th value in [es] is ignored. *)
Definition ectx_full_to_item {n} (E : ectx_full n)
    (es : vec expr n) (i : fin n) : ectx_item :=
  match E in ectx_full n return fin n → vec expr n → ectx_item with
  | DCVal v => fin_0_inv _
  | DCVar x => fin_0_inv _
  | DCAssign =>
     fin_S_inv _ (λ es, □ ::= es !!! 1)%E $
     fin_S_inv _ (λ es, es !!! 0 ::= □)%E $
     fin_0_inv _
  | DCCall _ f => λ i es,
     (call f @ reverse (take i es) □ drop (FS i) es)%E
  | DCLoad =>
     fin_S_inv _ (λ es, load □)%E $
     fin_0_inv _
  | DCAlloc => fin_0_inv _
  | DCFree =>
     fin_S_inv _ (λ es, free □)%E $
     fin_0_inv _
  | DCUnOp op =>
     fin_S_inv _ (λ es, @{op} □)%E $
     fin_0_inv _
  | DCBinOp op =>
     fin_S_inv _ (λ es, □ @{op} es !!! 1)%E $
     fin_S_inv _ (λ es, es !!! 0 @{op} □)%E $
     fin_0_inv _
  | DCIf el er =>
     fin_S_inv _ (λ es, IF □ then el else er)%E $
     fin_0_inv _
  end i es.

Lemma ectx_full_to_item_insert {n} (E : ectx_full n) es i e :
  ectx_full_to_item E (vinsert i e es) i = ectx_full_to_item E es i.
Proof.
  destruct E; inv_all_vec_fin; simpl; try reflexivity.
  rewrite !vec_to_list_insert,
   take_insert, drop_insert; auto with arith.
Qed.

Lemma ectx_full_to_item_correct {n} (E : ectx_full n) es i :
  depsubst E es = subst (ectx_full_to_item E es i) (es !!! i).
Proof.
  destruct E; inv_all_vec_fin; simpl; try reflexivity.
  by rewrite reverse_involutive, <-vec_to_list_take_drop_lookup.
Qed.

Lemma ectx_full_to_item_correct_alt {n} (E : ectx_full n) es i e :
  depsubst E (vinsert i e es) = subst (ectx_full_to_item E es i) e.
Proof.
<<<<<<< HEAD
  rewrite (ectx_full_to_item_correct _ _ i).
  by rewrite vlookup_insert, ectx_full_to_item_insert.
=======
  revert v.
  induction e; simpl; intros; simplify_option_equality; auto.
  rewrite lookup_app_l.
  * by simplify_option_equality.
  * eauto using lookup_lt_length_alt.
>>>>>>> 1741a55a
Qed.

Lemma ectx_full_item_subst {n} (E : ectx_full n) (es : vec expr n)
    (E' : ectx_item) (e : expr) :
  depsubst E es = subst E' e →
    ∃ i, e = es !!! i ∧ E' = ectx_full_to_item E es i.
Proof.
  intros H. destruct E, E'; simpl; simplify_equality; eauto.
  * edestruct (vec_to_list_lookup_middle es) as [i [H1 [? H2]]]; eauto.
    exists i. split; f_equal; trivial.
    by rewrite <-H1, reverse_involutive.
Qed.

Lemma Forall_is_value_alt_vec {n} (es : vec expr n) :
  Forall is_value es ↔ ∃ vs, es = vmap EVal vs.
Proof.
  rewrite Forall_is_value_alt. split.
  * intros [vs Hvs].
    rewrite <-(vec_to_list_of_list vs) in Hvs.
    rewrite <-vec_to_list_map in Hvs.
    pose proof (vec_to_list_inj1 _ _ Hvs); subst.
    apply vec_to_list_inj2 in Hvs; subst.
    by exists (list_to_vec vs).
  * intros [vs Hvs]. exists vs.
    by rewrite Hvs, vec_to_list_map.
Qed.

Lemma expr_vec_values {n} (es : vec expr n) :
  (∃ vs, es = vmap EVal vs) ∨ (∃ i, ¬is_value (es !!! i)).
Proof.
  destruct (Forall_Exists_dec is_value es) as [H | H].
  * left. by apply Forall_is_value_alt_vec.
  * right. by apply Exists_vlookup in H.
Qed.

Lemma is_redex_ectx_full {n} (E : ectx_full n) (es : vec expr n) :
  is_redex (depsubst E es) → Forall is_value es.
Proof.
  destruct E; inversion_clear 1; inv_all_vec_fin;
    repeat constructor; auto.
Qed.

(** * Theorems *)
(** Evaluation of expressions is preserved under extensions of the memory. *)
Lemma expr_eval_weaken_mem ρ m1 m2 e v :
  ⟦ e ⟧ ρ m1 = Some v →
  m1 ⊆ m2 →
  ⟦ e ⟧ ρ m2 = Some v.
Proof.
  revert v. induction e; intros; simplify_option_equality; auto.
  destruct (value_true_false_dec _); auto.
Qed.

Lemma expr_eval_weaken_inv ρ m1 m2 e v1 v2 :
  ⟦ e ⟧ ρ m1 = Some v1 →
  m1 ⊆ m2 →
  ⟦ e ⟧ ρ m2 = Some v2 →
  v1 = v2.
Proof.
  intros ? H1 H2.
  erewrite (expr_eval_weaken_mem _ m1 m2) in H2 by eauto.
  congruence.
Qed.

Lemma Forall_expr_eval_weaken_inv es ρ m1 m2 vs1 vs2 :
  Forall2 (λ e v, ⟦ e ⟧ ρ m1 = Some v) es vs1 →
  m1 ⊆ m2 →
  Forall2 (λ e v, ⟦ e ⟧ ρ m2 = Some v) es vs2 →
  vs1 = vs2.
Proof.
  intros ? H1 H2.
  apply (Forall2_unique (λ e v, ⟦ e ⟧ ρ m2 = Some v) es).
  * apply Forall2_impl with (λ e v, ⟦ e ⟧ ρ m1 = Some v);
      eauto using expr_eval_weaken_mem.
  * done.
  * congruence.
Qed.

<<<<<<< HEAD
Tactic Notation "simplify_expr_equality" "by" tactic3(tac) := repeat
=======
Lemma expr_eval_lift ρ m e : ⟦ e ↑ ⟧ ρ m = ⟦ e ⟧ (tail ρ) m.
Proof.
  revert ρ. induction e; simpl; intros;
    repeat match goal with
    | H : ∀ ρ, ⟦ _ ↑ ⟧ _ _ = _ |- _ => rewrite H
    end; auto.
  by rewrite lookup_tail.
Qed.

Lemma expr_var_free_stack_indep ρ1 ρ2 m e :
  expr_vars e ≡ ∅ →
  ⟦ e ⟧ ρ1 m = ⟦ e ⟧ ρ2 m.
Proof.
  induction e; simpl; intro; decompose_empty; repeat
    match goal with
    | H : expr_vars _ ≡ ∅ → ⟦ _ ⟧ _ _ = _ |- _ => rewrite H
    end; intuition.
Qed.

Lemma expr_load_free_mem_indep ρ m1 m2 e :
  expr_load_free e →
  ⟦ e ⟧ ρ m1 = ⟦ e ⟧ ρ m2.
Proof.
  induction e; simpl; intro; repeat
    match goal with
    | H : expr_load_free _ → ⟦ _ ⟧ _ _ = _ |- _ => rewrite H
    end; intuition.
Qed.

(** * Tactics *)
(** The tactic [simplify_expr_eval] merges assumptions
[H1 : ⟦ e ⟧ ρ m1 = Some v1] and [H2 : ⟦ e ⟧ ρ m2 = Some v2]  by substituting
[v1] for [v2] and removing the assumption [H1] or [H2] that is on the largest
memory. The tactic may yield goals of the shape [m1 ⊆ m2] if these cannot be
solved automatically. *)
Ltac simplify_expr_eval := repeat
>>>>>>> 1741a55a
  match goal with
  | _ => progress simplify_mem_equality by tac
  | _ => progress simplify_option_equality by tac
  | Ht : value_true ?v, Hf : value_false ?v |- _ =>
    destruct (value_true_false v Ht Hf)
  | H : is_ptr ?v = Some _ |- _ =>
    apply is_ptr_Some in H
  | H : context [ value_true_false_dec ?v ] |- _ =>
    destruct (value_true_false_dec v)
  | |- context [ value_true_false_dec ?v ] =>
    destruct (value_true_false_dec v)
  | H1 : ⟦ ?e ⟧ ?ρ ?m1 = Some ?v1, H2 : ⟦ ?e ⟧ ?ρ ?m2 = Some ?v2 |- _ =>
    let H3 := fresh in
    feed pose proof (expr_eval_weaken_inv e ρ m1 m2 v1 v2) as H3;
      [done | by tac | done | ];
    clear H2; symmetry in H3
  end.
Tactic Notation "simplify_expr_equality" :=
  simplify_expr_equality by eauto.

(** Lifting DeBruijn indexes distributes over expression evaluation. *)
Lemma expr_eval_lift ρ e m :
  ⟦ e↑ ⟧ ρ m = ⟦ e ⟧ (tail ρ) m.
Proof.
  induction e; intros; simpl; repeat
    match goal with
    | H : ⟦ _↑ ⟧ _ _ = _ |- _ => rewrite H
    | |- _ ← ?o; ⟦ if _ then _ else _ ⟧ _ _ = _ =>
      destruct o; simpl; try destruct (value_true_false_dec _)
    end; auto.
  by rewrite <-lookup_tail.
Qed.

(** Evaluation of expressions is preserved under extensions of the stack. *)
Lemma expr_eval_weaken_stack ρ ρ' m e v :
  ⟦ e ⟧ ρ m = Some v → ⟦ e ⟧ (ρ ++ ρ') m = Some v.
Proof.
  revert v. induction e; intros; simplify_expr_equality; auto.
  rewrite lookup_app_l.
  * by simplify_expr_equality.
  * eauto using lookup_lt_length_alt.
Qed.

(** If an expression has a denotation, then each subexpression has a
denotation as well. *)
Lemma expr_eval_subst_inv (E : ectx) e ρ m v :
  ⟦ subst E e ⟧ ρ m = Some v →
  ∃ v', ⟦ e ⟧ ρ m = Some v' ∧ ⟦ subst E (val v')%E ⟧ ρ m = Some v.
Proof.
  revert v. induction E as [|E' E IH] using rev_ind;
    simpl; intros v; [by eauto |].
  setoid_rewrite list_subst_snoc.
  intros; destruct E'; simplify_option_equality;
    naive_solver (by eauto || by simplify_option_equality).
Qed.

Lemma subst_preserves_expr_eval (E : ectx) e1 e2 ρ m :
  ⟦ e1 ⟧ ρ m = ⟦ e2 ⟧ ρ m →
  ⟦ subst E e1 ⟧ ρ m = ⟦ subst E e2 ⟧ ρ m.
Proof.
  intros. induction E as [|E' ? IH] using rev_ind; [done |].
  destruct E'; rewrite ?list_subst_snoc; simpl; rewrite ?IH; auto.
Qed.

(** The function [expr_redexes e] computes the set of redexes contained in an
expression [e]. Here, redexes are pairs [(E', e')] where [E'] is an expression
evaluation context, and [e'] an expression with [is_redex e']. *)
Section expr_split.
  Context C `{Collection (ectx * expr) C}.

  Definition expr_redexes_aux : ectx → expr → C :=
    fix go E e {struct e} :=
    if decide (is_redex e) then {[ (E, e) ]} else
    match e with
    | val v => ∅
    | var x => ∅ (* impossible *)
    | el ::= er => go (□ ::= er :: E) el ∪ go (el ::= □ :: E) er
    | call f @ es =>
       ⋃ (zipped_map (λ esl esr, go ((call f @ esl □ esr) :: E)) [] es)
    | load e => go (load □ :: E) e
    | alloc => ∅ (* impossible *)
    | free e => go (free □ :: E) e
    | @{op} e => go (@{op} □ :: E) e
    | e1 @{op} e2 => go (□ @{op} e2 :: E) e1 ∪ go (e1 @{op} □ :: E) e2
    | (IF e then el else er) => go ((IF □ then el else er) :: E) e
    end%E.
  Definition expr_redexes : expr → C := expr_redexes_aux [].

  Lemma expr_redexes_aux_is_redex E e E' e' :
    (E', e') ∈ expr_redexes_aux E e →
    is_redex e'.
  Proof.
    assert (∀ (f : list expr → list expr → expr → C) es,
      (E', e') ∈ ⋃ zipped_map f [] es →
      zipped_Forall (λ esl esr e, (E', e') ∈ f esl esr e → is_redex e') [] es →
      is_redex e').
    { intros f es Hes Hforall.
      rewrite elem_of_union_list in Hes.
      destruct Hes as [rs [Hes ?]].
      rewrite elem_of_zipped_map in Hes.
      destruct Hes as [? [? [? [??]]]]; subst.
      apply zipped_Forall_app in Hforall. inversion Hforall; subst. auto. }
    ectx_expr_ind E e;
     simpl; intros; repeat case_decide;
     try solve_elem_of (eauto; try constructor).
  Qed.
  Lemma expr_redexes_is_redex e E' e' :
    (E', e') ∈ expr_redexes e →
    is_redex e'.
  Proof. apply expr_redexes_aux_is_redex. Qed.

  Lemma expr_redexes_aux_correct E e E' e' :
    (E', e') ∈ expr_redexes_aux E e →
    subst E e = subst E' e'.
  Proof.
    assert (∀ g (f : list expr → list expr → expr → C) (E : ectx) es,
      (E', e') ∈ ⋃ zipped_map f [] es →
      zipped_Forall (λ esl esr e, (E', e') ∈ f esl esr e →
        subst E (g (reverse esl ++ [e] ++ esr)) = subst E' e') [] es →
      subst E (g es) = subst E' e').
    { intros ? g f es Hes Hforall.
      rewrite elem_of_union_list in Hes.
      destruct Hes as [rs [Hes ?]].
      rewrite elem_of_zipped_map in Hes.
      destruct Hes as [esl [? [? [??]]]]; subst.
      apply zipped_Forall_app in Hforall. inversion Hforall; subst.
      rewrite <-(reverse_involutive esl), <-(app_nil_r (reverse esl)).
      auto. }
    ectx_expr_ind E e;
     simpl; intros; repeat case_decide;
     solve_elem_of eauto.
  Qed.
  Lemma expr_redexes_correct e E' e' :
    (E', e') ∈ expr_redexes e →
    e = subst E' e'.
  Proof. apply expr_redexes_aux_correct. Qed.

  Lemma expr_redexes_aux_is_value E e :
    expr_redexes_aux E e ≡ ∅ →
    is_value e.
  Proof.
    assert (∀ (f : list expr → list expr → expr → C) es1 es2,
      ⋃ zipped_map f es1 es2 ≡ ∅ →
      zipped_Forall (λ esl esr e, f esl esr e ≡ ∅ → is_value e) es1 es2 →
      Forall is_value es2).
    { induction 2; simpl in *; decompose_empty; intuition. }
    ectx_expr_ind E e;
      simpl; intros; repeat case_decide; decompose_empty;
      try match goal with
      | |- is_value _ => constructor
      | H : ¬is_redex _ |- _ => destruct H; constructor
      end; eauto.
  Qed.
  Lemma expr_redexes_is_value e :
    expr_redexes e ≡ ∅ →
    is_value e.
  Proof. apply expr_redexes_aux_is_value. Qed.
  (* Todo: completeness *)
End expr_split.

Lemma is_value_or_redex e :
  is_value e ∨ ∃ (E' : ectx) e', is_redex e' ∧ e = subst E' e'.
Proof.
  destruct (elem_of_or_empty (expr_redexes (listset (ectx * expr)) e))
    as [[[E' e'] ?]|?].
  * right. exists E' e'. split.
    + by apply (expr_redexes_is_redex (listset _)) with e E'. 
    + by apply (expr_redexes_correct (listset _)).
  * left. by apply (expr_redexes_is_value (listset _)).
Qed.
Lemma is_value_is_redex e :
  ¬is_value e → ∃ (E' : ectx) e', is_redex e' ∧ e = subst E' e'.
Proof. intros. by destruct (is_value_or_redex e). Qed.<|MERGE_RESOLUTION|>--- conflicted
+++ resolved
@@ -34,7 +34,6 @@
 Typeclasses Opaque funname funmap.
 
 (** * Operations *)
-<<<<<<< HEAD
 (** We define a data type of unary and binary operations, and give denotations
 for these as partial functions over values. *)
 Inductive unop :=
@@ -42,11 +41,6 @@
 Inductive binop :=
   | PlusOp | MinusOp | MultOp | DivOp | ModOp
   | LeOp | LtOp | EqOp.
-=======
-(** We define a data type of binary operations and give an interpretation of
-these binary operations as Coq functions. *)
-Inductive binop := PlusOp | MultOp | MinusOp | LeOp | EqOp | DivOp | ModOp.
->>>>>>> 1741a55a
 
 Instance unop_eq_dec (op1 op2 : unop) : Decision (op1 = op2).
 Proof. solve_decision. Defined.
@@ -64,14 +58,9 @@
   match op, v1, v2 with
   | PlusOp, int x1, int x2 => Some (int (x1 + x2))
   | MinusOp, int x1, int x2 => Some (int (x1 - x2))
-<<<<<<< HEAD
   | MultOp, int x1, int x2 => Some (int (x1 * x2))
   | DivOp, int x1, int x2 => Some (int (x1 / x2))
   | ModOp, int x1, int x2 => Some (int (Zmod x1 x2))
-=======
-  | DivOp, int x1, int x2 => Some (int (x1 `div` x2))
-  | ModOp, int x1, int x2 => Some (int (x1 `mod` x2))
->>>>>>> 1741a55a
   | LeOp, int x1, int x2 => Some (int (Z_decide_rel (≤)%Z x1 x2))
   | LtOp, int x1, int x2 => Some (int (Z_decide_rel (<)%Z x1 x2))
   | EqOp, int x1, int x2 => Some (int (Z_decide_rel (=) x1 x2))
@@ -81,7 +70,6 @@
   | EqOp, null, int _ => Some (int 0)
   | _, _, _ => None
   end%V.
-Arguments value_eval_binop !_ !_ !_ /.
 
 (** * Syntax *)
 (** The variables used in expressions are De Bruijn indexes, i.e. the variable
@@ -148,7 +136,6 @@
 Infix "≤" := (EBinOp LeOp) : expr_scope.
 Infix "<" := (EBinOp LtOp) : expr_scope.
 Infix "=" := (EBinOp EqOp) : expr_scope.
-<<<<<<< HEAD
 Notation "- e" := (EUnOp NegOp e) : expr_scope.
 
 Instance: Injective (=) (=) EVar.
@@ -257,16 +244,67 @@
   * intros e ?. apply Pind. intros. apply IHn. lia.
 Qed.
 
+Inductive load_free : expr → Prop :=
+  | var_load_free x : load_free (var x)
+  | val_load_free v : load_free (val v)
+  | assign_load_free el er :
+     load_free el → load_free er → load_free (el ::= er)
+  | call_load_free f es :
+     Forall load_free es → load_free (call f @ es)
+  | alloc_load_free : load_free alloc
+  | free_load_free e : load_free e → load_free (free e)
+  | unop_load_free op e : load_free e → load_free (@{op} e)
+  | binop_load_free op el er :
+     load_free el → load_free er → load_free (el @{op} er)
+  | if_load_free e el er :
+     load_free e → load_free el → load_free er →
+     load_free (IF e then el else er).
+
+Instance load_free_dec: ∀ e, Decision (load_free e).
+Proof.
+ refine (
+  fix go e :=
+  match e return Decision (load_free e) with
+  | var x => left _
+  | val v => left _
+  | el ::= er => cast_if_and (go el) (go er)
+  | call f @ es => cast_if (decide (Forall load_free es))
+  | load e => right _
+  | alloc => left _
+  | free e => cast_if (go e)
+  | @{op} e => cast_if (go e)
+  | el @{op} er => cast_if_and (go el) (go er)
+  | (IF e then el else er) =>
+      cast_if_and3 (go e) (go el) (go er)
+  end%E); first [by constructor | by inversion 1].
+Defined.
+
+Fixpoint expr_vars (e : expr) : listset nat :=
+  match e with
+  | var n => {[ n ]}
+  | val _ => ∅
+  | el ::= er => expr_vars el ∪ expr_vars er
+  | call _ @ es => ⋃ (expr_vars <$> es)
+  | load e => expr_vars e
+  | alloc => ∅
+  | free e => expr_vars e
+  | @{_} e => expr_vars e
+  | el @{_} er => expr_vars el ∪ expr_vars er
+  | (IF e then el else er) =>
+      expr_vars e ∪ expr_vars el ∪ expr_vars er
+  end%E.
+
+Hint Extern 1 (load_free _) => assumption : typeclass_instances.
+Hint Extern 100 (load_free ?e) =>
+  apply (bool_decide_unpack _); vm_compute; exact I : typeclass_instances.
+Hint Extern 1 (expr_vars _ ≡ ∅) => assumption : typeclass_instances.
+Hint Extern 100 (expr_vars _ ≡ ∅) =>
+  apply (bool_decide_unpack _); vm_compute; exact I : typeclass_instances.
+
 (** * Miscellaneous Operations and properties *)
 (** The operation [e↑] increases all De Bruijn indexes of variables in [e]
 by one. That means, each variable [var x] in [e] becomes [var (S x)]. *)
 Reserved Notation "e ↑" (at level 20, format "e ↑").
-=======
-Infix "`div`" := (EBinOp DivOp) (at level 35) : nat_scope.
-Infix "`mod`" := (EBinOp ModOp) (at level 35) : nat_scope.
-
-Reserved Notation "e ↑" (at level 20).
->>>>>>> 1741a55a
 Fixpoint expr_lift (e : expr) : expr :=
   match e with
   | var x => var (S x)
@@ -282,7 +320,6 @@
   end%E
 where "e ↑" := (expr_lift e) : expr_scope.
 
-<<<<<<< HEAD
 (** The predicate [is_value e] states that [e] is a value (i.e. execution of
 [e] is finished), the predicate [is_redex e] states that [e] is a head redex
 (i.e. a head reduction step is possible). *)
@@ -355,45 +392,6 @@
 no semantics here. *)
 Reserved Notation "⟦ e ⟧" (format "⟦  e  ⟧").
 
-=======
-Fixpoint expr_load_free (e : expr) : Prop :=
-  match e with
-  | var _ => True
-  | val _ => True
-  | load _ => False
-  | e1 @{_} e2 => expr_load_free e1 ∧ expr_load_free e2
-  end%E.
-Instance expr_load_free_dec: ∀ e, Decision (expr_load_free e).
-Proof.
- refine (
-  fix go e :=
-  match e return Decision (expr_load_free e) with
-  | var _ => left _
-  | val _ => left _
-  | load _ => right _
-  | e1 @{_} e2 => cast_if_and (go e1) (go e2)
-  end%E); simpl; tauto.
-Defined.
-
-Fixpoint expr_vars (e : expr) : listset nat :=
-  match e with
-  | var x => {[ x ]}
-  | val _ => ∅
-  | load e => expr_vars e
-  | e1 @{_} e2 => expr_vars e1 ∪ expr_vars e2
-  end%E.
-
-Hint Extern 1 (expr_load_free _) => assumption : typeclass_instances.
-Hint Extern 100 (expr_load_free ?e) =>
-  apply (bool_decide_unpack _); vm_compute; exact I : typeclass_instances.
-Hint Extern 1 (expr_vars _ ≡ ∅) => assumption : typeclass_instances.
-Hint Extern 100 (expr_vars _ ≡ ∅) =>
-  apply (bool_decide_unpack _); vm_compute; exact I : typeclass_instances.
-
-(** * Semantics *)
-(** We define the semantics of expressions by structural recursion. *)
-Reserved Notation "⟦ e ⟧" (at level 2, format "⟦  e  ⟧").
->>>>>>> 1741a55a
 Fixpoint expr_eval (e : expr) (ρ : stack) (m : mem) : option value :=
   match e with
   | var x =>
@@ -401,7 +399,6 @@
      Some (ptr b)%V
   | val v => Some v
   | load e =>
-<<<<<<< HEAD
      v ← ⟦ e ⟧ ρ m;
      a ← is_ptr v;
      m !! a
@@ -416,15 +413,6 @@
      v ← ⟦ e ⟧ ρ m;
      ⟦ if value_true_false_dec v then el else er ⟧ ρ m
   | _ => None
-=======
-    v ← ⟦ e ⟧ ρ m;
-    b ← is_ptr v;
-    m !! b
-  | e1 @{op} e2 =>
-    v1 ← ⟦ e1 ⟧ ρ m;
-    v2 ← ⟦ e2 ⟧ ρ m;
-    value_eval_binop op v1 v2
->>>>>>> 1741a55a
   end%E
 where "⟦ e ⟧" := (expr_eval e) : C_scope.
 
@@ -483,7 +471,6 @@
 
 Instance: ∀ E : ectx_item, Injective (=) (=) (subst E).
 Proof.
-<<<<<<< HEAD
   destruct E; intros ???; simpl in *;
     simplify_list_equality; trivial.
 Qed.
@@ -588,10 +575,6 @@
   destruct E; inv_all_vec_fin;
    simpl; intros; simplify_equality;
    auto using vec_to_list_inj2.
-=======
-  revert v.
-  induction e; simpl; intros; simplify_option_equality; auto.
->>>>>>> 1741a55a
 Qed.
 
 (** Giving values [es] for the holes of the context [E], the function
@@ -645,16 +628,8 @@
 Lemma ectx_full_to_item_correct_alt {n} (E : ectx_full n) es i e :
   depsubst E (vinsert i e es) = subst (ectx_full_to_item E es i) e.
 Proof.
-<<<<<<< HEAD
   rewrite (ectx_full_to_item_correct _ _ i).
   by rewrite vlookup_insert, ectx_full_to_item_insert.
-=======
-  revert v.
-  induction e; simpl; intros; simplify_option_equality; auto.
-  rewrite lookup_app_l.
-  * by simplify_option_equality.
-  * eauto using lookup_lt_length_alt.
->>>>>>> 1741a55a
 Qed.
 
 Lemma ectx_full_item_subst {n} (E : ectx_full n) (es : vec expr n)
@@ -733,18 +708,6 @@
   * congruence.
 Qed.
 
-<<<<<<< HEAD
-Tactic Notation "simplify_expr_equality" "by" tactic3(tac) := repeat
-=======
-Lemma expr_eval_lift ρ m e : ⟦ e ↑ ⟧ ρ m = ⟦ e ⟧ (tail ρ) m.
-Proof.
-  revert ρ. induction e; simpl; intros;
-    repeat match goal with
-    | H : ∀ ρ, ⟦ _ ↑ ⟧ _ _ = _ |- _ => rewrite H
-    end; auto.
-  by rewrite lookup_tail.
-Qed.
-
 Lemma expr_var_free_stack_indep ρ1 ρ2 m e :
   expr_vars e ≡ ∅ →
   ⟦ e ⟧ ρ1 m = ⟦ e ⟧ ρ2 m.
@@ -752,27 +715,28 @@
   induction e; simpl; intro; decompose_empty; repeat
     match goal with
     | H : expr_vars _ ≡ ∅ → ⟦ _ ⟧ _ _ = _ |- _ => rewrite H
-    end; intuition.
+    | _ => done
+    | |- mbind (M:=option) _ ?o = mbind (M:=option) _ ?o =>
+       destruct o; simpl
+    | _ => destruct (value_true_false_dec _)
+    end.
 Qed.
 
 Lemma expr_load_free_mem_indep ρ m1 m2 e :
-  expr_load_free e →
+  load_free e →
   ⟦ e ⟧ ρ m1 = ⟦ e ⟧ ρ m2.
 Proof.
-  induction e; simpl; intro; repeat
+  induction 1; simpl; repeat
     match goal with
-    | H : expr_load_free _ → ⟦ _ ⟧ _ _ = _ |- _ => rewrite H
-    end; intuition.
-Qed.
-
-(** * Tactics *)
-(** The tactic [simplify_expr_eval] merges assumptions
-[H1 : ⟦ e ⟧ ρ m1 = Some v1] and [H2 : ⟦ e ⟧ ρ m2 = Some v2]  by substituting
-[v1] for [v2] and removing the assumption [H1] or [H2] that is on the largest
-memory. The tactic may yield goals of the shape [m1 ⊆ m2] if these cannot be
-solved automatically. *)
-Ltac simplify_expr_eval := repeat
->>>>>>> 1741a55a
+    | H : ⟦ _ ⟧ _ _ = _ |- _ => rewrite H
+    | _ => done
+    | |- mbind (M:=option) _ ?o = mbind (M:=option) _ ?o =>
+       destruct o; simpl
+    | _ => destruct (value_true_false_dec _)
+    end.
+Qed.
+
+Tactic Notation "simplify_expr_equality" "by" tactic3(tac) := repeat
   match goal with
   | _ => progress simplify_mem_equality by tac
   | _ => progress simplify_option_equality by tac
