--- conflicted
+++ resolved
@@ -148,13 +148,8 @@
   Qed.
   Lemma partial_alter_comm (m : M A) i j f g :
     i ≠ j →
-<<<<<<< HEAD
-      partial_alter f i (partial_alter g j m)
-    = partial_alter g j (partial_alter f i m).
-=======
     partial_alter f i (partial_alter g j m) =
       partial_alter g j (partial_alter f i m).
->>>>>>> 1741a55a
   Proof.
     intros. apply finmap_eq. intros jj.
     destruct (decide (jj = j)).
@@ -248,7 +243,6 @@
     destruct (decide (i = j)).
     * subst. rewrite lookup_delete. tauto.
     * rewrite lookup_delete_ne; tauto.
-<<<<<<< HEAD
   Qed.
 
   Lemma delete_empty i : delete i (∅ : M A) = ∅.
@@ -340,7 +334,8 @@
     * rewrite (elem_of_dom C), lookup_empty. by inversion 1.
     * solve_elem_of.
   Qed.
-  Lemma dom_empty_inv C `{SimpleCollection K C} (m : M A) : dom C m ≡ ∅ → m = ∅.
+  Lemma dom_empty_inv C `{SimpleCollection K C} (m : M A) :
+    dom C m ≡ ∅ → m = ∅.
   Proof.
     intros E. apply finmap_empty. intros. apply (not_elem_of_dom C).
     rewrite E. solve_elem_of.
@@ -459,219 +454,6 @@
     * done.
   Qed.
 
-=======
-  Qed.
-
-  Lemma delete_empty i : delete i (∅ : M A) = ∅.
-  Proof. rewrite <-(partial_alter_self ∅) at 2. by rewrite lookup_empty. Qed.
-  Lemma delete_singleton i (x : A) : delete i {[(i, x)]} = ∅.
-  Proof. setoid_rewrite <-partial_alter_compose. apply delete_empty. Qed.
-  Lemma delete_comm (m : M A) i j :
-    delete i (delete j m) = delete j (delete i m).
-  Proof. destruct (decide (i = j)). by subst. by apply partial_alter_comm. Qed.
-  Lemma delete_insert_comm (m : M A) i j x :
-    i ≠ j → delete i (<[j:=x]>m) = <[j:=x]>(delete i m).
-  Proof. intro. by apply partial_alter_comm. Qed.
-
-  Lemma delete_notin (m : M A) i :
-    m !! i = None → delete i m = m.
-  Proof.
-    intros. apply finmap_eq. intros j.
-    destruct (decide (i = j)).
-    * subst. by rewrite lookup_delete.
-    * by apply lookup_delete_ne.
-  Qed.
-
-  Lemma delete_partial_alter (m : M A) i f :
-    m !! i = None → delete i (partial_alter f i m) = m.
-  Proof.
-    intros. unfold delete, finmap_delete. rewrite <-partial_alter_compose.
-    rapply partial_alter_self_alt. congruence.
-  Qed.
-  Lemma delete_insert (m : M A) i x :
-    m !! i = None → delete i (<[i:=x]>m) = m.
-  Proof. apply delete_partial_alter. Qed.
-  Lemma insert_delete (m : M A) i x :
-    m !! i = Some x → <[i:=x]>(delete i m) = m.
-  Proof.
-    intros Hmi. unfold delete, finmap_delete, insert, finmap_insert.
-    rewrite <-partial_alter_compose. unfold compose. rewrite <-Hmi.
-    by apply partial_alter_self_alt.
-  Qed.
-
-  Lemma lookup_delete_list (m : M A) is j :
-    j ∈ is → delete_list is m !! j = None.
-  Proof.
-    induction 1 as [|i j is]; simpl.
-    * by rewrite lookup_delete.
-    * destruct (decide (i = j)).
-      + subst. by rewrite lookup_delete.
-      + rewrite lookup_delete_ne; auto.
-  Qed.
-  Lemma lookup_delete_list_not_elem_of (m : M A) is j :
-    j ∉ is → delete_list is m !! j = m !! j.
-  Proof.
-    induction is; simpl; [done |].
-    rewrite elem_of_cons. intros.
-    intros. rewrite lookup_delete_ne; intuition.
-  Qed.
-  Lemma delete_list_notin (m : M A) is :
-    Forall (λ i, m !! i = None) is → delete_list is m = m.
-  Proof.
-    induction 1; simpl; [done |].
-    rewrite delete_notin; congruence.
-  Qed.
-
-  Lemma delete_list_insert_comm (m : M A) is j x :
-    j ∉ is → delete_list is (<[j:=x]>m) = <[j:=x]>(delete_list is m).
-  Proof.
-    induction is; simpl; [done |].
-    rewrite elem_of_cons. intros.
-    rewrite IHis, delete_insert_comm; intuition.
-  Qed.
-
-  Lemma elem_of_dom C `{SimpleCollection K C} (m : M A) i :
-    i ∈ dom C m ↔ is_Some (m !! i).
-  Proof.
-    unfold dom, finmap_dom. simpl. rewrite is_Some_alt.
-    setoid_rewrite <-elem_of_finmap_to_list.
-    induction (finmap_to_list m) as [|[j x] l IH]; simpl.
-    * rewrite elem_of_empty.
-      setoid_rewrite elem_of_nil. naive_solver.
-    * rewrite elem_of_union, elem_of_singleton.
-      setoid_rewrite elem_of_cons. naive_solver.
-  Qed.
-  Lemma not_elem_of_dom C `{SimpleCollection K C} (m : M A) i :
-    i ∉ dom C m ↔ m !! i = None.
-  Proof. by rewrite (elem_of_dom C), eq_None_not_Some. Qed.
-
-  Lemma dom_empty C `{SimpleCollection K C} : dom C (∅ : M A) ≡ ∅.
-  Proof.
-    split; intro.
-    * rewrite (elem_of_dom C), lookup_empty. by inversion 1.
-    * solve_elem_of.
-  Qed.
-  Lemma dom_empty_inv C `{SimpleCollection K C} (m : M A) :
-    dom C m ≡ ∅ → m = ∅.
-  Proof.
-    intros E. apply finmap_empty. intros. apply (not_elem_of_dom C).
-    rewrite E. solve_elem_of.
-  Qed.
-
-  Lemma delete_partial_alter_dom C `{SimpleCollection K C} (m : M A) i f :
-    i ∉ dom C m → delete i (partial_alter f i m) = m.
-  Proof. rewrite (not_elem_of_dom C). apply delete_partial_alter. Qed.
-  Lemma delete_insert_dom C `{SimpleCollection K C} (m : M A) i x :
-    i ∉ dom C m → delete i (<[i:=x]>m) = m.
-  Proof. rewrite (not_elem_of_dom C). apply delete_partial_alter. Qed.
-  Lemma elem_of_dom_delete C `{SimpleCollection K C} (m : M A) i j :
-    i ∈ dom C (delete j m) ↔ i ≠ j ∧ i ∈ dom C m.
-  Proof.
-    rewrite !(elem_of_dom C), <-!not_eq_None_Some.
-    rewrite lookup_delete_None. intuition.
-  Qed.
-  Lemma not_elem_of_dom_delete C `{SimpleCollection K C} (m : M A) i :
-    i ∉ dom C (delete i m).
-  Proof. apply (not_elem_of_dom C), lookup_delete. Qed.
-
-  Lemma subseteq_dom C `{SimpleCollection K C} (m1 m2 : M A) :
-    m1 ⊆ m2 → dom C m1 ⊆ dom C m2.
-  Proof.
-    unfold subseteq, finmap_subseteq, collection_subseteq.
-    intros ??. rewrite !(elem_of_dom C). inversion 1. eauto.
-  Qed.
-  Lemma subset_dom C `{SimpleCollection K C} (m1 m2 : M A) :
-    m1 ⊂ m2 → dom C m1 ⊂ dom C m2.
-  Proof.
-    intros [Hss1 Hss2]. split.
-    * by apply subseteq_dom.
-    * intros Hdom. destruct Hss2. intros i x Hi.
-      specialize (Hdom i). rewrite !(elem_of_dom C) in Hdom.
-      feed inversion Hdom. eauto.
-      by erewrite (Hss1 i) in Hi by eauto.
-  Qed.
-  Lemma finmap_wf : wf (@subset (M A) _).
-  Proof.
-    apply (wf_projected (⊂) (dom (listset K))).
-    * by apply (subset_dom _).
-    * by apply collection_wf.
-  Qed.
-
-  Lemma partial_alter_subseteq (m : M A) i f :
-    m !! i = None →
-    m ⊆ partial_alter f i m.
-  Proof.
-    intros Hi j x Hj. rewrite lookup_partial_alter_ne; congruence.
-  Qed.
-  Lemma partial_alter_subset (m : M A) i f :
-    m !! i = None →
-    is_Some (f (m !! i)) →
-    m ⊂ partial_alter f i m.
-  Proof.
-    intros Hi Hfi. split.
-    * by apply partial_alter_subseteq.
-    * inversion Hfi as [x Hx]. intros Hm.
-      apply (Some_ne_None x). rewrite <-(Hm i x); [done|].
-      by rewrite lookup_partial_alter.
-  Qed.
-  Lemma insert_subseteq (m : M A) i x :
-    m !! i = None →
-    m ⊆ <[i:=x]>m.
-  Proof. apply partial_alter_subseteq. Qed.
-  Lemma insert_subset (m : M A) i x :
-    m !! i = None →
-    m ⊂ <[i:=x]>m.
-  Proof. intro. apply partial_alter_subset; eauto. Qed.
-
-  Lemma delete_subseteq (m : M A) i :
-    delete i m ⊆ m.
-  Proof. intros j x. rewrite lookup_delete_Some. tauto. Qed.
-  Lemma delete_subseteq_compat (m1 m2 : M A) i :
-    m1 ⊆ m2 →
-    delete i m1 ⊆ delete i m2.
-  Proof. intros ? j x. rewrite !lookup_delete_Some. intuition eauto. Qed.
-  Lemma delete_subset_alt (m : M A) i x :
-    m !! i = Some x → delete i m ⊂ m.
-  Proof.
-    split.
-    * apply delete_subseteq.
-    * intros Hi. apply (None_ne_Some x).
-      by rewrite <-(lookup_delete m i), (Hi i x).
-  Qed.
-  Lemma delete_subset (m : M A) i :
-    is_Some (m !! i) → delete i m ⊂ m.
-  Proof. inversion 1. eauto using delete_subset_alt. Qed.
-
-  (** * Induction principles *)
-  (** We use the induction principle on finite collections to prove the
-  following induction principle on finite maps. *)
-  Lemma finmap_ind_alt C (P : M A → Prop) `{FinCollection K C} :
-    P ∅ →
-    (∀ i x m, i ∉ dom C m → P m → P (<[i:=x]>m)) →
-    ∀ m, P m.
-  Proof.
-    intros Hemp Hinsert m.
-    apply (collection_ind (λ X, ∀ m, dom C m ≡ X → P m)) with (dom C m).
-    * solve_proper.
-    * clear m. intros m Hm. rewrite finmap_empty.
-      + done.
-      + intros. rewrite <-(not_elem_of_dom C), Hm.
-        by solve_elem_of.
-    * clear m. intros i X Hi IH m Hdom.
-      assert (∃ x, m !! i = Some x) as [x ?].
-      { apply is_Some_alt, (elem_of_dom C).
-        rewrite Hdom. clear Hdom.
-        by solve_elem_of. }
-      rewrite <-(insert_delete m i x) by done.
-      apply Hinsert.
-      { by apply (not_elem_of_dom_delete C). }
-      apply IH. apply elem_of_equiv. intros.
-      rewrite (elem_of_dom_delete C).
-      esolve_elem_of.
-    * done.
-  Qed.
-
->>>>>>> 1741a55a
   (** We use the [listset] implementation to prove an induction principle that
   does not use the map's domain. *)
   Lemma finmap_ind (P : M A → Prop) :
@@ -704,11 +486,6 @@
   | |- context[ (delete _ _) !! _ ] => rewrite lookup_delete_ne by tac
   | |- context[ {[ _ ]} !! _ ] => rewrite lookup_singleton
   | |- context[ {[ _ ]} !! _ ] => rewrite lookup_singleton_ne by tac
-<<<<<<< HEAD
-  end.
-Tactic Notation "simpl_map" := simpl_map by auto.
-
-=======
   | |- context [ lookup (A:=?A) ?i ?m ] =>
      let x := fresh in evar (x:A);
      let x' := eval unfold x in x in clear x;
@@ -719,17 +496,14 @@
 
 Create HintDb simpl_map.
 Tactic Notation "simpl_map" := simpl_map by eauto with simpl_map.
->>>>>>> 1741a55a
+
 Tactic Notation "simplify_map_equality" "by" tactic3(tac) := repeat
   match goal with
   | _ => progress simpl_map by tac
   | _ => progress simplify_equality
-<<<<<<< HEAD
-=======
   | H : {[ _ ]} !! _ = None |- _ => rewrite lookup_singleton_None in H
   | H : {[ _ ]} !! _ = Some _ |- _ =>
      rewrite lookup_singleton_Some in H; destruct H
->>>>>>> 1741a55a
   | H1 : ?m1 !! ?i = Some ?x, H2 : ?m2 !! ?i = Some ?y |- _ =>
     let H3 := fresh in
     feed pose proof (lookup_weaken_inv m1 m2 i x y) as H3;
@@ -740,12 +514,8 @@
     assert (m1 ⊆ m2) as H3 by tac;
     apply H3 in H1; congruence
   end.
-<<<<<<< HEAD
-Tactic Notation "simplify_map_equality" := simplify_map_equality by auto.
-=======
 Tactic Notation "simplify_map_equality" :=
   simplify_map_equality by eauto with simpl_map.
->>>>>>> 1741a55a
 
 (** * More theorems on finite maps *)
 Section finmap_more.
@@ -770,11 +540,7 @@
     * by rewrite elem_of_nil.
     * rewrite NoDup_cons, elem_of_cons, elem_of_list_fmap.
       intros [Hl ?] [?|?]; simplify_map_equality; [done |].
-<<<<<<< HEAD
-      destruct (decide (i = j)); simplify_map_equality; [| by auto].
-=======
       destruct (decide (i = j)); simplify_map_equality; [|done].
->>>>>>> 1741a55a
       destruct Hl. by exists (j,x).
   Qed.
   Lemma elem_of_finmap_of_list_2 (l : list (K * A)) i x :
@@ -1139,11 +905,7 @@
     apply (merge_idempotent _). intros i. by destruct (m !! i).
   Qed.
 
-<<<<<<< HEAD
-  Lemma finmap_union_Some_raw (m1 m2 : M A) i x :
-=======
   Lemma lookup_union_Some_raw (m1 m2 : M A) i x :
->>>>>>> 1741a55a
     (m1 ∪ m2) !! i = Some x ↔
       m1 !! i = Some x ∨ (m1 !! i = None ∧ m2 !! i = Some x).
   Proof.
@@ -1151,11 +913,7 @@
     rewrite (merge_spec _).
     destruct (m1 !! i), (m2 !! i); compute; intuition congruence.
   Qed.
-<<<<<<< HEAD
-  Lemma finmap_union_None (m1 m2 : M A) i :
-=======
   Lemma lookup_union_None (m1 m2 : M A) i :
->>>>>>> 1741a55a
     (m1 ∪ m2) !! i = None ↔ m1 !! i = None ∧ m2 !! i = None.
   Proof.
     unfold union, finmap_union, union_with, finmap_union_with.
@@ -1163,26 +921,6 @@
     destruct (m1 !! i), (m2 !! i); compute; intuition congruence.
   Qed.
 
-<<<<<<< HEAD
-  Lemma finmap_union_Some (m1 m2 : M A) i x :
-    m1 ⊥ m2 →
-    (m1 ∪ m2) !! i = Some x ↔ m1 !! i = Some x ∨ m2 !! i = Some x.
-  Proof.
-    intros Hdisjoint. rewrite finmap_union_Some_raw.
-    intuition eauto using finmap_disjoint_Some_r.
-  Qed.
-
-  Lemma finmap_union_Some_l (m1 m2 : M A) i x :
-    m1 ⊥ m2 →
-    m1 !! i = Some x →
-    (m1 ∪ m2) !! i = Some x.
-  Proof. intro. rewrite finmap_union_Some; intuition. Qed.
-  Lemma finmap_union_Some_r (m1 m2 : M A) i x :
-    m1 ⊥ m2 →
-    m2 !! i = Some x →
-    (m1 ∪ m2) !! i = Some x.
-  Proof. intro. rewrite finmap_union_Some; intuition. Qed.
-=======
   Lemma lookup_union_Some (m1 m2 : M A) i x :
     m1 ⊥ m2 →
     (m1 ∪ m2) !! i = Some x ↔ m1 !! i = Some x ∨ m2 !! i = Some x.
@@ -1200,7 +938,6 @@
     m2 !! i = Some x →
     (m1 ∪ m2) !! i = Some x.
   Proof. intro. rewrite lookup_union_Some; intuition. Qed.
->>>>>>> 1741a55a
 
   Lemma finmap_union_comm (m1 m2 : M A) :
     m1 ⊥ m2 →
@@ -1217,24 +954,14 @@
   Proof.
     intros Hm1m2.
     apply finmap_eq. intros i. apply option_eq. intros x.
-<<<<<<< HEAD
-    rewrite finmap_union_Some_raw. split; [by intuition |].
-=======
     rewrite lookup_union_Some_raw. split; [by intuition |].
->>>>>>> 1741a55a
     intros Hm2. specialize (Hm1m2 i).
     destruct (m1 !! i) as [y|]; [| by auto].
     rewrite (Hm1m2 y eq_refl) in Hm2. intuition congruence.
   Qed.
   Lemma finmap_subseteq_union_l (m1 m2 : M A) :
-<<<<<<< HEAD
-    m1 ⊥ m2 →
-    m1 ⊆ m1 ∪ m2.
-  Proof. intros ? i x. rewrite finmap_union_Some_raw. intuition. Qed.
-=======
     m1 ⊆ m1 ∪ m2.
   Proof. intros ? i x. rewrite lookup_union_Some_raw. intuition. Qed.
->>>>>>> 1741a55a
   Lemma finmap_subseteq_union_r (m1 m2 : M A) :
     m1 ⊥ m2 →
     m2 ⊆ m1 ∪ m2.
@@ -1247,21 +974,13 @@
     m1 ∪ m2 ⊥ m3 ↔ m1 ⊥ m3 ∧ m2 ⊥ m3.
   Proof.
     rewrite !finmap_disjoint_alt.
-<<<<<<< HEAD
-    setoid_rewrite finmap_union_None. naive_solver.
-=======
     setoid_rewrite lookup_union_None. naive_solver.
->>>>>>> 1741a55a
   Qed.
   Lemma finmap_disjoint_union_r (m1 m2 m3 : M A) :
     m1 ⊥ m2 ∪ m3 ↔ m1 ⊥ m2 ∧ m1 ⊥ m3.
   Proof.
     rewrite !finmap_disjoint_alt.
-<<<<<<< HEAD
-    setoid_rewrite finmap_union_None. naive_solver.
-=======
     setoid_rewrite lookup_union_None. naive_solver.
->>>>>>> 1741a55a
   Qed.
   Lemma finmap_disjoint_union_l_2 (m1 m2 m3 : M A) :
     m1 ⊥ m3 → m2 ⊥ m3 → m1 ∪ m2 ⊥ m3.
@@ -1284,13 +1003,8 @@
     { intros. apply finmap_eq. intros i.
       apply option_eq. naive_solver. }
     intros m1 m2 m3 b v Hm1m3 Hm2m3 E ?.
-<<<<<<< HEAD
-    destruct (proj1 (finmap_union_Some m2 m3 b v Hm2m3)) as [E2|E2].
-    * rewrite <-E. by apply finmap_union_Some_l.
-=======
     destruct (proj1 (lookup_union_Some m2 m3 b v Hm2m3)) as [E2|E2].
     * rewrite <-E. by apply lookup_union_Some_l.
->>>>>>> 1741a55a
     * done.
     * contradict E2. by apply eq_None_ne_Some, finmap_disjoint_Some_l with m1 v.
   Qed.
@@ -1304,20 +1018,6 @@
     by apply finmap_union_cancel_l.
   Qed.
 
-<<<<<<< HEAD
-  Lemma finmap_union_singleton_l (m : M A) i x :
-    <[i:=x]>m = {[(i,x)]} ∪ m.
-  Proof.
-    apply finmap_eq. intros j. apply option_eq. intros y.
-    rewrite finmap_union_Some_raw.
-    destruct (decide (i = j)); simplify_map_equality; intuition congruence.
-  Qed.
-  Lemma finmap_union_singleton_r (m : M A) i x :
-    m !! i = None →
-    <[i:=x]>m = m ∪ {[(i,x)]}.
-  Proof.
-    intro. rewrite finmap_union_singleton_l, finmap_union_comm; [done |].
-=======
   Lemma insert_union_singleton_l (m : M A) i x :
     <[i:=x]>m = {[(i,x)]} ∪ m.
   Proof.
@@ -1330,28 +1030,19 @@
     <[i:=x]>m = m ∪ {[(i,x)]}.
   Proof.
     intro. rewrite insert_union_singleton_l, finmap_union_comm; [done |].
->>>>>>> 1741a55a
     by apply finmap_disjoint_singleton_l.
   Qed.
 
   Lemma finmap_disjoint_insert_l (m1 m2 : M A) i x :
     <[i:=x]>m1 ⊥ m2 ↔ m2 !! i = None ∧ m1 ⊥ m2.
   Proof.
-<<<<<<< HEAD
-    rewrite finmap_union_singleton_l.
-=======
     rewrite insert_union_singleton_l.
->>>>>>> 1741a55a
     by rewrite finmap_disjoint_union_l, finmap_disjoint_singleton_l.
   Qed.
   Lemma finmap_disjoint_insert_r (m1 m2 : M A) i x :
     m1 ⊥ <[i:=x]>m2 ↔ m1 !! i = None ∧ m1 ⊥ m2.
   Proof.
-<<<<<<< HEAD
-    rewrite finmap_union_singleton_l.
-=======
     rewrite insert_union_singleton_l.
->>>>>>> 1741a55a
     by rewrite finmap_disjoint_union_r, finmap_disjoint_singleton_r.
   Qed.
 
@@ -1362,16 +1053,6 @@
     m1 !! i = None → m1 ⊥ m2 → m1 ⊥ <[i:=x]>m2.
   Proof. by rewrite finmap_disjoint_insert_r. Qed.
 
-<<<<<<< HEAD
-  Lemma finmap_union_insert_l (m1 m2 : M A) i x :
-    <[i:=x]>(m1 ∪ m2) = <[i:=x]>m1 ∪ m2.
-  Proof. by rewrite !finmap_union_singleton_l, (associative (∪)). Qed.
-  Lemma finmap_union_insert_r (m1 m2 : M A) i x :
-    m1 !! i = None →
-    <[i:=x]>(m1 ∪ m2) = m1 ∪ <[i:=x]>m2.
-  Proof.
-    intro. rewrite !finmap_union_singleton_l, !(associative (∪)).
-=======
   Lemma insert_union_l (m1 m2 : M A) i x :
     <[i:=x]>(m1 ∪ m2) = <[i:=x]>m1 ∪ m2.
   Proof. by rewrite !insert_union_singleton_l, (associative (∪)). Qed.
@@ -1380,31 +1061,15 @@
     <[i:=x]>(m1 ∪ m2) = m1 ∪ <[i:=x]>m2.
   Proof.
     intro. rewrite !insert_union_singleton_l, !(associative (∪)).
->>>>>>> 1741a55a
     rewrite (finmap_union_comm m1); [done |].
     by apply finmap_disjoint_singleton_r.
   Qed.
 
-<<<<<<< HEAD
-  Lemma finmap_insert_list_union l (m : M A) :
-=======
   Lemma insert_list_union l (m : M A) :
->>>>>>> 1741a55a
     insert_list l m = finmap_of_list l ∪ m.
   Proof.
     induction l; simpl.
     * by rewrite (left_id _ _).
-<<<<<<< HEAD
-    * by rewrite IHl, finmap_union_insert_l.
-  Qed.
-
-  Lemma finmap_subseteq_insert (m1 m2 : M A) i x :
-    m1 !! i = None → m1 ⊆ m2 → m1 ⊆ <[i:=x]>m2.
-  Proof.
-    intros ?? j. destruct (decide (j = i)).
-    * intros y ?. congruence.
-    * intros. simpl_map. auto.
-=======
     * by rewrite IHl, insert_union_l.
   Qed.
 
@@ -1412,7 +1077,6 @@
     m1 !! i = None → m1 ⊆ m2 → m1 ⊆ <[i:=x]>m2.
   Proof.
     intros ?? j. by destruct (decide (j = i)); intros; simplify_map_equality.
->>>>>>> 1741a55a
   Qed.
 
   (** ** Properties of the delete operation *)
@@ -1439,11 +1103,7 @@
   Proof.
     intros. apply finmap_eq. intros j. apply option_eq. intros y.
     destruct (decide (i = j)); simplify_map_equality;
-<<<<<<< HEAD
-     rewrite ?finmap_union_Some_raw; simpl_map; intuition congruence.
-=======
-     rewrite ?lookup_union_Some_raw; simpl_map; intuition congruence.
->>>>>>> 1741a55a
+    rewrite ?lookup_union_Some_raw; simpl_map; intuition congruence.
   Qed.
   Lemma finmap_union_delete_list (m1 m2 : M A) is :
     delete_list is (m1 ∪ m2) = delete_list is m1 ∪ delete_list is m2.
@@ -1512,11 +1172,7 @@
   Proof. intro. by rewrite finmap_disjoint_of_list_zip_r. Qed.
 
   (** ** Properties with respect to vectors *)
-<<<<<<< HEAD
-  Lemma finmap_union_delete_vec {n} (ms : vec (M A) n) (i : fin n) :
-=======
   Lemma union_delete_vec {n} (ms : vec (M A) n) (i : fin n) :
->>>>>>> 1741a55a
     list_disjoint ms →
     ms !!! i ∪ ⋃ delete (fin_to_nat i) (vec_to_list ms) = ⋃ ms.
   Proof.
@@ -1528,11 +1184,7 @@
     * by apply finmap_disjoint_union_list_r, Forall_delete.
   Qed.
 
-<<<<<<< HEAD
-  Lemma finmap_union_insert_vec {n} (ms : vec (M A) n) (i : fin n) m :
-=======
   Lemma union_insert_vec {n} (ms : vec (M A) n) (i : fin n) m :
->>>>>>> 1741a55a
     m ⊥ ⋃ delete (fin_to_nat i) (vec_to_list ms) →
     ⋃ vinsert i m ms = m ∪ ⋃ delete (fin_to_nat i) (vec_to_list ms).
   Proof.
@@ -1598,18 +1250,12 @@
     apply option_eq. intros v. specialize (Hm1m2 i).
     unfold difference, finmap_difference,
       difference_with, finmap_difference_with.
-<<<<<<< HEAD
-    rewrite finmap_union_Some_raw, (merge_spec _).
-=======
     rewrite lookup_union_Some_raw, (merge_spec _).
->>>>>>> 1741a55a
     destruct (m1 !! i) as [v'|], (m2 !! i);
       try specialize (Hm1m2 v'); compute; intuition congruence.
   Qed.
 End finmap_more.
 
-<<<<<<< HEAD
-=======
 Hint Extern 80 ((_ ∪ _) !! _ = Some _) =>
   apply lookup_union_Some_l : simpl_map.
 Hint Extern 81 ((_ ∪ _) !! _ = Some _) =>
@@ -1619,7 +1265,6 @@
 Hint Extern 80 (<[_:=_]> _ !! _ = Some _) =>
   apply lookup_insert : simpl_map.
 
->>>>>>> 1741a55a
 (** * Tactic to decompose disjoint assumptions *)
 (** The tactic [decompose_map_disjoint] simplifies occurences of [disjoint]
 in the conclusion and hypotheses that involve the union, insert, or singleton
