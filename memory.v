(* Copyright (c) 2012, Robbert Krebbers. *)
(* This file is distributed under the terms of the BSD license. *)
(** This file defines values, the memory and some operations on it. The
definitions of values and memory are still rather simple in this version of the
development: the memory is a finite map from naturals to values, and a value is
either a pointer to a memory cell, an unbounded integer, or the special void
value. *)

(** Furthermore, this file defines a hint database [mem] that contains useful
facts on the memory, and defines some tactics to simplify goals involving
propositions on the memory. *)
Require Export nmap.

(** * Values *)
(** We define indexes into the memory as binary naturals and use the [Nmap]
implementation to obtain efficient finite maps with these indexes as keys. *)
Definition index := N.
Definition indexmap := Nmap.

Instance index_dec: ∀ i1 i2 : index, Decision (i1 = i2) := decide_rel (=).
Instance index_fresh_`{FinCollection index C} : Fresh index C := _.
Instance index_fresh_spec `{FinCollection index C} : FreshSpec index C := _.
<<<<<<< HEAD
=======
Instance index_inhabited: Inhabited index := populate 0%N.
>>>>>>> 1741a55a

Instance indexmap_dec {A} `{∀ a1 a2 : A, Decision (a1 = a2)} :
  ∀ m1 m2 : indexmap A, Decision (m1 = m2) := decide_rel (=).
Instance indexmap_empty {A} : Empty (indexmap A) := @empty (Nmap A) _.
Instance indexmap_lookup {A} : Lookup index A (indexmap A) :=
  @lookup _ _ (Nmap A) _.
Instance indexmap_partial_alter {A} : PartialAlter index A (indexmap A) :=
  @partial_alter _ _ (Nmap A) _.
Instance indexmap_to_list {A} : FinMapToList index A (indexmap A) :=
  @finmap_to_list _ _ (Nmap A) _.
Instance indexmap_merge {A} : Merge A (indexmap A) := @merge _ (Nmap A) _.
Instance indexmap_fmap: FMap indexmap := λ A B f, @fmap Nmap _ _ f _.
Instance: FinMap index indexmap := _.

Typeclasses Opaque index indexmap.

(** A value is inductively defined to be either a special void value (used for
functions without return value), an unbounded integer, or a pointer represented
by an index into the memory. This index is optional so as to model the NULL
pointer. *)
Inductive value :=
  | VVoid : value
  | VInt : Z → value
  | VPtr : option index → value.

Instance value_eq_dec (v1 v2 : value) : Decision (v1 = v2).
Proof. solve_decision. Defined.
Instance value_inhabited: Inhabited value := populate VVoid.

(** We define better readable notations for values in the scope
[value_scope]. *)
Delimit Scope value_scope with V.
Bind Scope value_scope with value.
Notation "'void'" := VVoid : value_scope.
Notation "'int' x" := (VInt x) (at level 10) : value_scope.
Notation "'ptr' b" := (VPtr (Some b)) (at level 10) : value_scope.
Notation "'null'" := (VPtr None) : value_scope.

(** Truth and falsehood of values is defined in the C-like way. *)
Definition value_true (v : value) : Prop :=
  match v with
  | void => False
  | int x => (x ≠ 0)%Z
  | ptr b => True
  | null => False
  end%V.
Definition value_false (v : value) : Prop :=
  match v with
  | void => True
  | int x => (x = 0)%Z
  | ptr b => False
  | null => True
  end%V.

Definition value_true_false_dec v : { value_true v } + { value_false v }.
Proof.
 by refine (
  match v as v return { value_true v } + { value_false v } with
  | void => right I
  | int x => cast_if_not (decide (x = 0%Z))
  | ptr b => left I
  | null => right I
  end%V).
Defined.

Lemma value_true_false v : value_true v → value_false v → False.
Proof. destruct v as [| |[]]; simpl; auto. Qed.

Definition is_ptr (v : value) : option index :=
  match v with
  | ptr a => Some a
  | _ => None
  end%V.
Lemma is_ptr_Some v a : is_ptr v = Some a ↔ v = (ptr a)%V.
Proof.
  split.
  * by destruct v as [| | [?|]]; intro; simplify_equality.
  * intro. by simplify_equality.
Qed.

(** * Definition of the memory *)
Notation mem := (indexmap value).

Hint Resolve (lookup_singleton (M:=indexmap)) : mem.
Hint Resolve (lookup_insert (M:=indexmap)) : mem.
Hint Resolve finmap_disjoint_empty_l finmap_disjoint_empty_r : mem.
Hint Resolve finmap_disjoint_singleton_l_2 finmap_disjoint_singleton_r_2 : mem.
Hint Constructors list_disjoint : mem.
<<<<<<< HEAD
Hint Resolve finmap_union_Some_l finmap_union_Some_r : mem.
=======
Hint Resolve lookup_union_Some_l lookup_union_Some_r : mem.
>>>>>>> 1741a55a
Hint Resolve finmap_subseteq_union_l finmap_subseteq_union_r : mem.
Hint Resolve finmap_disjoint_union_l_2 finmap_disjoint_union_r_2 : mem.
Hint Resolve finmap_disjoint_insert_l_2 finmap_disjoint_insert_r_2 : mem.
Hint Resolve finmap_disjoint_delete_l finmap_disjoint_delete_r : mem.
Hint Resolve finmap_disjoint_of_list_zip_l_2 finmap_disjoint_of_list_zip_r_2 : mem.
Hint Resolve finmap_disjoint_union_list_l_2 finmap_disjoint_union_list_r_2 : mem.
Hint Resolve finmap_disjoint_delete_list_l finmap_disjoint_delete_list_r : mem.
Hint Resolve finmap_list_disjoint_delete_vec : mem.
Hint Resolve finmap_list_disjoint_insert_vec : mem.
Hint Resolve finmap_disjoint_difference_l finmap_disjoint_difference_r : mem.
Hint Resolve Forall_vlookup_2 : mem.
Hint Resolve Forall_delete : mem.
Hint Extern 1 (_ ⊥ _) => done : mem.

Ltac solve_mem_disjoint :=
  solve [decompose_map_disjoint; auto with mem].

Tactic Notation "simplify_mem_equality" "by" tactic3(tac) := repeat
  match goal with
  | _ => progress (simplify_map_equality by tac)
  | H : ?m ∪ _ = ?m ∪ _ |- _ =>
    apply finmap_union_cancel_r in H; [| solve[tac] | solve [tac]]
  | H : _ ∪ ?m = _ ∪ ?m |- _ =>
    apply finmap_union_cancel_l in H; [| solve[tac] | solve [tac]]
  | H : context[ (?m1 ∪ ?m2) !! ?a ] |- _ =>
    let v := fresh in evar (v:value);
    let v' := eval unfold v in v in clear v;
    let Hv := fresh in
    assert ((m1 ∪ m2) !! a = Some v') as Hv
      by (clear H; by eauto with mem);
    rewrite Hv in H; clear Hv
  end.
Tactic Notation "simplify_mem_equality" :=
  simplify_mem_equality by solve_mem_disjoint.

(** * Free indexes in a memory *)
(** A memory index is free if it contains no contents. *)
Definition is_free (m : mem) (b : index) : Prop := m !! b = None.

Lemma is_free_lookup_None m b :
  is_free m b → m !! b = None.
Proof. done. Qed.
Hint Resolve is_free_lookup_None : mem.

Lemma is_free_Forall_lookup_None m bs :
  Forall (is_free m) bs → Forall (λ b, m !! b = None) bs.
Proof. done. Qed.
Hint Resolve is_free_Forall_lookup_None : mem.

Lemma is_free_lookup_Some m b v :
  is_free m b → ¬(m !! b = Some v).
Proof. unfold is_free. congruence. Qed.

Lemma is_free_dom C `{Collection index C} m b :
  b ∉ dom C m ↔ is_free m b.
Proof. apply (not_elem_of_dom _). Qed.

Lemma is_free_subseteq (m1 m2 : mem) b :
  is_free m2 b → m1 ⊆ m2 → is_free m1 b.
Proof. apply lookup_weaken_None. Qed.
Hint Immediate is_free_subseteq : mem.

Lemma is_free_union m1 m2 b :
  is_free (m1 ∪ m2) b ↔ is_free m1 b ∧ is_free m2 b.
Proof. apply lookup_union_None. Qed.

Lemma is_free_union_2 m1 m2 b :
  is_free m1 b → is_free m2 b → is_free (m1 ∪ m2) b.
Proof. by rewrite is_free_union. Qed.
Hint Resolve is_free_union_2 : mem.

Lemma is_free_union_2 m1 m2 b :
  is_free m1 b → is_free m2 b → is_free (m1 ∪ m2) b.
Proof. by rewrite is_free_union. Qed.
Hint Resolve is_free_union_2 : mem.

Lemma is_free_insert m b b' v :
  is_free (<[b':=v]>m) b ↔ is_free m b ∧ b' ≠ b.
Proof. apply lookup_insert_None. Qed.
Lemma is_free_insert_2 b b' v m :
  is_free m b → b' ≠ b → is_free (<[b':=v]>m) b.
Proof. rewrite is_free_insert. auto. Qed.
Hint Resolve is_free_insert_2 : mem.

(** We lift the notion of free indexes to lists of indexes. *)
Inductive is_free_list (m : mem) : list index → Prop :=
  | is_free_nil :
     is_free_list m []
  | is_free_cons b bs :
     b ∉ bs → is_free m b → is_free_list m bs → is_free_list m (b :: bs).
Hint Constructors is_free_list : mem.

(** We prove that the inductive definition [is_free_list m bs] is equivalent
to all [bs] being free, and the list [bs] containing no duplicates. *)
Lemma is_free_list_nodup m bs : is_free_list m bs → NoDup bs.
Proof. induction 1; by constructor. Qed.
Lemma is_free_list_free m bs : is_free_list m bs → Forall (is_free m) bs.
Proof. induction 1; firstorder. Qed.
Hint Resolve is_free_list_nodup is_free_list_free : mem.
Lemma is_free_list_make m bs :
  NoDup bs → Forall (is_free m) bs → is_free_list m bs.
Proof. induction 1; inversion 1; auto with mem. Qed.

Lemma is_free_list_subseteq m1 m2 bs :
  m1 ⊆ m2 → is_free_list m2 bs → is_free_list m1 bs.
Proof. induction 2; eauto with mem. Qed.

Lemma is_free_insert_list m b l :
  b ∉ fst <$> l → is_free m b → is_free (insert_list l m) b.
Proof.
  induction l; simpl; [done|].
  * rewrite elem_of_cons, is_free_insert. intuition.
Qed.
Hint Resolve is_free_insert_list : mem.

(** A memory cell is writable if it contains contents. In future versions this
notion will also take permissions into account. *)
Definition is_writable (m : mem) (b : index) : Prop := is_Some (m !! b).

(** The following definitions allow to generate fresh memory indexes, or lists
of fresh memory indexes. *)
Definition fresh_index (m : mem) : index := fresh (dom (listset index) m).
Definition fresh_indexes (m : mem) (n : nat) : list index :=
  fresh_list n (dom (listset index) m).

Lemma is_free_fresh_index m : is_free m (fresh_index m).
Proof.
  unfold fresh_index.
  apply (is_free_dom (listset _)). apply is_fresh.
Qed.
Hint Resolve is_free_fresh_index : mem.

Lemma fresh_indexes_length m n : length (fresh_indexes m n) = n.
Proof. apply fresh_list_length. Qed.
Lemma is_free_list_fresh_indexes n m : is_free_list m (fresh_indexes m n).
Proof.
  apply is_free_list_make.
  * apply fresh_list_nodup.
  * apply Forall_forall. intro.
    rewrite <-(is_free_dom (listset _)).
    apply fresh_list_is_fresh.
Qed.
Hint Resolve is_free_list_fresh_indexes : mem.

Lemma is_free_list_union m1 m2 bs :
  is_free_list (m1 ∪ m2) bs ↔ is_free_list m1 bs ∧ is_free_list m2 bs.
Proof.
  induction bs.
  * intuition constructor.
  * split.
    + inversion_clear 1. rewrite is_free_union in *.
      repeat constructor; intuition.
    + intros []. do 2 inversion_clear 1.
      constructor; rewrite ?is_free_union; intuition.
Qed.
Lemma is_free_list_union_2 m1 m2 bs :
  is_free_list m1 bs ∧ is_free_list m2 bs → is_free_list (m1 ∪ m2) bs.
Proof. by rewrite is_free_list_union. Qed.
Hint Resolve is_free_list_union_2 : mem.

(** The tactic [simplify_is_free] simplifies assumptions of the shape
[is_free] involving the union or insert operation. *)
Ltac decompose_is_free := repeat
  match goal with
  | H : is_free (_ ∪ _) _ |- _ => apply is_free_union in H; destruct H
  | H : is_free (<[_:=_]>_) _ |- _ => apply is_free_insert in H; destruct H
  | H : is_free_list (_ ∪ _) _ |- _ => apply is_free_list_union in H; destruct H
  end.

(** * Allocation of parameters *)
(** We define allocation of the parameters of a function inductively and prove
that it is equivalent to an alternative formulation that is used for the
soundness proof of the axiomatic semantics. *)
Inductive alloc_params (m : mem) : list index → list value → mem → Prop :=
  | alloc_params_nil : alloc_params m [] [] m
  | alloc_params_cons b bs v vs m2 :
     is_free m2 b →
     alloc_params m bs vs m2 →
     alloc_params m (b :: bs) (v :: vs) (<[b:=v]>m2).

Lemma alloc_params_same_length m1 bs m2 vs :
  alloc_params m1 bs vs m2 → same_length bs vs.
Proof. induction 1; by constructor. Qed.

Lemma alloc_params_lookup m1 bs vs m2 b v i :
  alloc_params m1 bs vs m2 →
  bs !! i = Some b → vs !! i = Some v → m2 !! b = Some v.
Proof.
  intros Halloc. revert i.
  induction Halloc; intros [|i] ??; simpl; simplify_map_equality; trivial.
  feed pose proof (IHHalloc i); auto.
  rewrite lookup_insert_ne; auto.
  intro. subst. edestruct is_free_lookup_Some; eauto.
Qed.

Lemma alloc_params_subseteq m1 bs vs m2 :
  alloc_params m1 bs vs m2 → m1 ⊆ m2.
<<<<<<< HEAD
Proof. induction 1; eauto using finmap_subseteq_insert with mem. Qed.
=======
Proof. induction 1; eauto using insert_subseteq_r with mem. Qed.
>>>>>>> 1741a55a
Lemma alloc_params_is_free m1 bs vs m2 b :
  alloc_params m1 bs vs m2 → is_free m2 b → is_free m1 b.
Proof. eauto using is_free_subseteq, alloc_params_subseteq. Qed.

Lemma alloc_params_free m1 bs vs m2 :
  alloc_params m1 bs vs m2 → is_free_list m1 bs.
Proof.
  induction 1; constructor; simpl; auto with mem.
  * rewrite elem_of_list_lookup. intros [i ?].
    feed inversion (same_length_lookup bs vs i) as [v'];
     eauto using alloc_params_same_length.
    destruct (is_free_lookup_Some m2 b v');
      eauto using alloc_params_lookup.
  * eauto using alloc_params_is_free.
Qed.

Lemma alloc_params_insert_list_1 m1 bs vs m2 :
  alloc_params m1 bs vs m2 → m2 = insert_list (zip bs vs) m1.
Proof. induction 1; simpl; by f_equal. Qed.
Lemma alloc_params_insert_list_2 m bs vs :
  same_length bs vs →
  is_free_list m bs →
  alloc_params m bs vs (insert_list (zip bs vs) m).
Proof.
  induction 1; inversion_clear 1; simpl; constructor; auto.
  apply is_free_insert_list; auto.
  by rewrite zip_fst.
Qed.

Lemma alloc_params_insert_list m1 bs vs m2 :
  alloc_params m1 bs vs m2
   ↔ m2 = insert_list (zip bs vs) m1 ∧ is_free_list m1 bs ∧ same_length bs vs.
Proof.
  split.
  * intuition eauto using alloc_params_insert_list_1,
     alloc_params_free, alloc_params_same_length.
  * intros [?[??]]. subst. by apply alloc_params_insert_list_2.
Qed.

Lemma alloc_params_weaken m1 bs vs m2 m3 :
  m1 ⊥ m3 →
  m2 ⊥ m3 →
  alloc_params (m1 ∪ m3) bs vs (m2 ∪ m3) →
  alloc_params m1 bs vs m2.
Proof.
<<<<<<< HEAD
  rewrite !alloc_params_insert_list, !finmap_insert_list_union.
=======
  rewrite !alloc_params_insert_list, !insert_list_union.
>>>>>>> 1741a55a
  intuition idtac.
  * apply finmap_union_cancel_l with m3.
    + done.
    + decompose_is_free.
      apply finmap_disjoint_union_l_2; [|done].
      apply finmap_disjoint_of_list_zip_l; auto with mem.
    + by rewrite <-(associative_eq (∪)).
  * by decompose_is_free.
Qed.<|MERGE_RESOLUTION|>--- conflicted
+++ resolved
@@ -20,10 +20,7 @@
 Instance index_dec: ∀ i1 i2 : index, Decision (i1 = i2) := decide_rel (=).
 Instance index_fresh_`{FinCollection index C} : Fresh index C := _.
 Instance index_fresh_spec `{FinCollection index C} : FreshSpec index C := _.
-<<<<<<< HEAD
-=======
 Instance index_inhabited: Inhabited index := populate 0%N.
->>>>>>> 1741a55a
 
 Instance indexmap_dec {A} `{∀ a1 a2 : A, Decision (a1 = a2)} :
   ∀ m1 m2 : indexmap A, Decision (m1 = m2) := decide_rel (=).
@@ -112,11 +109,7 @@
 Hint Resolve finmap_disjoint_empty_l finmap_disjoint_empty_r : mem.
 Hint Resolve finmap_disjoint_singleton_l_2 finmap_disjoint_singleton_r_2 : mem.
 Hint Constructors list_disjoint : mem.
-<<<<<<< HEAD
-Hint Resolve finmap_union_Some_l finmap_union_Some_r : mem.
-=======
 Hint Resolve lookup_union_Some_l lookup_union_Some_r : mem.
->>>>>>> 1741a55a
 Hint Resolve finmap_subseteq_union_l finmap_subseteq_union_r : mem.
 Hint Resolve finmap_disjoint_union_l_2 finmap_disjoint_union_r_2 : mem.
 Hint Resolve finmap_disjoint_insert_l_2 finmap_disjoint_insert_r_2 : mem.
@@ -188,11 +181,6 @@
 Proof. by rewrite is_free_union. Qed.
 Hint Resolve is_free_union_2 : mem.
 
-Lemma is_free_union_2 m1 m2 b :
-  is_free m1 b → is_free m2 b → is_free (m1 ∪ m2) b.
-Proof. by rewrite is_free_union. Qed.
-Hint Resolve is_free_union_2 : mem.
-
 Lemma is_free_insert m b b' v :
   is_free (<[b':=v]>m) b ↔ is_free m b ∧ b' ≠ b.
 Proof. apply lookup_insert_None. Qed.
@@ -314,11 +302,7 @@
 
 Lemma alloc_params_subseteq m1 bs vs m2 :
   alloc_params m1 bs vs m2 → m1 ⊆ m2.
-<<<<<<< HEAD
-Proof. induction 1; eauto using finmap_subseteq_insert with mem. Qed.
-=======
 Proof. induction 1; eauto using insert_subseteq_r with mem. Qed.
->>>>>>> 1741a55a
 Lemma alloc_params_is_free m1 bs vs m2 b :
   alloc_params m1 bs vs m2 → is_free m2 b → is_free m1 b.
 Proof. eauto using is_free_subseteq, alloc_params_subseteq. Qed.
@@ -364,11 +348,7 @@
   alloc_params (m1 ∪ m3) bs vs (m2 ∪ m3) →
   alloc_params m1 bs vs m2.
 Proof.
-<<<<<<< HEAD
-  rewrite !alloc_params_insert_list, !finmap_insert_list_union.
-=======
   rewrite !alloc_params_insert_list, !insert_list_union.
->>>>>>> 1741a55a
   intuition idtac.
   * apply finmap_union_cancel_l with m3.
     + done.
