(* Copyright (c) 2012, Robbert Krebbers. *)
(* This file is distributed under the terms of the BSD license. *)
(** This file collects type class interfaces, notations, and general theorems
that are used throughout the whole development. Most importantly it contains
abstract interfaces for ordered structures, collections, and various other data
structures. *)
Global Generalizable All Variables.
Global Set Automatic Coercions Import.
Require Export Morphisms RelationClasses List Bool Utf8 Program Setoid NArith.

(** * General *)
(** The following coercion allows us to use Booleans as propositions. *)
Coercion Is_true : bool >-> Sortclass.

(** Ensure that [simpl] unfolds [id], [compose], and [flip] when fully
applied. *)
Arguments id _ _/.
Arguments compose _ _ _ _ _ _ /.
Arguments flip _ _ _ _ _ _/.

(** Change [True] and [False] into notations in order to enable overloading.
We will use this in the file [assertions] to give [True] and [False] a
different interpretation in [assert_scope] used for assertions of our axiomatic
semantics. *)
Notation "'True'" := True : type_scope.
Notation "'False'" := False : type_scope.

Notation curry := prod_curry.
Notation uncurry := prod_uncurry.

(** Throughout this development we use [C_scope] for all general purpose
notations that do not belong to a more specific scope. *)
Delimit Scope C_scope with C.
Global Open Scope C_scope.

(** Introduce some Haskell style like notations. *)
Notation "(=)" := eq (only parsing) : C_scope.
Notation "( x =)" := (eq x) (only parsing) : C_scope.
Notation "(= x )" := (λ y, eq y x) (only parsing) : C_scope.
Notation "(≠)" := (λ x y, x ≠ y) (only parsing) : C_scope.
Notation "( x ≠)" := (λ y, x ≠ y) (only parsing) : C_scope.
Notation "(≠ x )" := (λ y, y ≠ x) (only parsing) : C_scope.

Hint Extern 0 (?x = ?x) => reflexivity.

<<<<<<< HEAD
Notation "(→)" := (λ x y, x → y) (only parsing) : C_scope.
Notation "( T →)" := (λ y, T → y) (only parsing) : C_scope.
Notation "(→ T )" := (λ y, y → T) (only parsing) : C_scope.
=======
Notation "(→)" := (λ A B, A → B) (only parsing) : C_scope.
Notation "( A →)" := (λ B, A → B) (only parsing) : C_scope.
Notation "(→ B )" := (λ A, A → B) (only parsing) : C_scope.
>>>>>>> 1741a55a

Notation "t $ r" := (t r)
  (at level 65, right associativity, only parsing) : C_scope.
Notation "($)" := (λ f x, f x) (only parsing) : C_scope.
Notation "($ x )" := (λ f, f x) (only parsing) : C_scope.

Infix "∘" := compose : C_scope.
Notation "(∘)" := compose (only parsing) : C_scope.
Notation "( f ∘)" := (compose f) (only parsing) : C_scope.
Notation "(∘ f )" := (λ g, compose g f) (only parsing) : C_scope.

Notation "(∧)" := and (only parsing) : C_scope.
Notation "( A ∧)" := (and A) (only parsing) : C_scope.
Notation "(∧ B )" := (λ A, A ∧ B) (only parsing) : C_scope.

Notation "(∨)" := or (only parsing) : C_scope.
Notation "( A ∨)" := (or A) (only parsing) : C_scope.
Notation "(∨ B )" := (λ A, A ∨ B) (only parsing) : C_scope.

Notation "(↔)" := iff (only parsing) : C_scope.
Notation "( A ↔)" := (iff A) (only parsing) : C_scope.
Notation "(↔ B )" := (λ A, A ↔ B) (only parsing) : C_scope.

(** Set convenient implicit arguments for [existT] and introduce notations. *)
Arguments existT {_ _} _ _.
Notation "x ↾ p" := (exist _ x p) (at level 20) : C_scope.
Notation "` x" := (proj1_sig x) : C_scope.

(** * Type classes *)
(** ** Provable propositions *)
(** This type class collects provable propositions. It is useful to constraint
type classes by arbitrary propositions. *)
Class PropHolds (P : Prop) := prop_holds: P.

Hint Extern 0 (PropHolds _) => assumption : typeclass_instances.
Instance: Proper (iff ==> iff) PropHolds.
Proof. repeat intro; trivial. Qed.

Ltac solve_propholds :=
  match goal with
  | |- PropHolds (?P) => apply _
  | |- ?P => change (PropHolds P); apply _
  end.

(** ** Decidable propositions *)
(** This type class by (Spitters/van der Weegen, 2011) collects decidable
propositions. For example to declare a parameter expressing decidable equality
on a type [A] we write [`{∀ x y : A, Decision (x = y)}] and use it by writing
[decide (x = y)]. *)
Class Decision (P : Prop) := decide : {P} + {¬P}.
Arguments decide _ {_}.

(** ** Inhabited types *)
(** This type class collects types that are inhabited. *)
Class Inhabited (A : Type) : Prop := populate { _ : A }.
Arguments populate {_} _.

Instance unit_inhabited: Inhabited unit := populate ().
Instance list_inhabited {A} : Inhabited (list A) := populate [].
Instance prod_inhabited {A B} (iA : Inhabited A)
    (iB : Inhabited B) : Inhabited (A * B) :=
  match iA, iB with
  | populate x, populate y => populate (x,y)
  end.
Instance sum_inhabited_l {A B} (iA : Inhabited A) : Inhabited (A + B) :=
  match iA with
  | populate x => populate (inl x)
  end.
Instance sum_inhabited_r {A B} (iB : Inhabited A) : Inhabited (A + B) :=
  match iB with
  | populate y => populate (inl y)
  end.
Instance option_inhabited {A} : Inhabited (option A) := populate None.

(** ** Setoid equality *)
(** We define an operational type class for setoid equality. This is based on
(Spitters/van der Weegen, 2011). *)
Class Equiv A := equiv: relation A.
Infix "≡" := equiv (at level 70, no associativity) : C_scope.
Notation "(≡)" := equiv (only parsing) : C_scope.
Notation "( x ≡)" := (equiv x) (only parsing) : C_scope.
Notation "(≡ x )" := (λ y, y ≡ x) (only parsing) : C_scope.
Notation "(≢)" := (λ x y, ¬x ≡ y) (only parsing) : C_scope.
Notation "x ≢ y":= (¬x ≡ y) (at level 70, no associativity) : C_scope.
Notation "( x ≢)" := (λ y, x ≢ y) (only parsing) : C_scope.
Notation "(≢ x )" := (λ y, y ≢ x) (only parsing) : C_scope.

(** A [Params f n] instance forces the setoid rewriting mechanism not to
rewrite in the first [n] arguments of the function [f]. We will declare such
instances for all operational type classes in this development. *)
Instance: Params (@equiv) 2.

(** The following instance forces [setoid_replace] to use setoid equality
(for types that have an [Equiv] instance) rather than the standard Leibniz
equality. *)
Instance equiv_default_relation `{Equiv A} : DefaultRelation (≡) | 3.
Hint Extern 0 (_ ≡ _) => reflexivity.
Hint Extern 0 (_ ≡ _) => symmetry; assumption.

(** ** Operations on collections *)
(** We define operational type classes for the traditional operations and
relations on collections: the empty collection [∅], the union [(∪)],
intersection [(∩)], and difference [(∖)], the singleton [{[_]}], the subset
[(⊆)] and element of [(∈)] relation, and disjointess [(⊥)]. *)
Class Empty A := empty: A.
Notation "∅" := empty : C_scope.

Class Union A := union: A → A → A.
Instance: Params (@union) 2.
Infix "∪" := union (at level 50, left associativity) : C_scope.
Notation "(∪)" := union (only parsing) : C_scope.
Notation "( x ∪)" := (union x) (only parsing) : C_scope.
Notation "(∪ x )" := (λ y, union y x) (only parsing) : C_scope.

Definition union_list `{Empty A}
  `{Union A} : list A → A := fold_right (∪) ∅.
Arguments union_list _ _ _ !_ /.
Notation "⋃ l" := (union_list l) (at level 20, format "⋃  l") : C_scope.

Class Intersection A := intersection: A → A → A.
Instance: Params (@intersection) 2.
Infix "∩" := intersection (at level 40) : C_scope.
Notation "(∩)" := intersection (only parsing) : C_scope.
Notation "( x ∩)" := (intersection x) (only parsing) : C_scope.
Notation "(∩ x )" := (λ y, intersection y x) (only parsing) : C_scope.

Class Difference A := difference: A → A → A.
Instance: Params (@difference) 2.
Infix "∖" := difference (at level 40) : C_scope.
Notation "(∖)" := difference (only parsing) : C_scope.
Notation "( x ∖)" := (difference x) (only parsing) : C_scope.
Notation "(∖ x )" := (λ y, difference y x) (only parsing) : C_scope.

Class Singleton A B := singleton: A → B.
Instance: Params (@singleton) 3.
Notation "{[ x ]}" := (singleton x) : C_scope.
Notation "{[ x ; y ; .. ; z ]}" :=
  (union .. (union (singleton x) (singleton y)) .. (singleton z)) : C_scope.

Class SubsetEq A := subseteq: A → A → Prop.
Instance: Params (@subseteq) 2.
Infix "⊆" := subseteq (at level 70) : C_scope.
Notation "(⊆)" := subseteq (only parsing) : C_scope.
Notation "( X ⊆ )" := (subseteq X) (only parsing) : C_scope.
Notation "( ⊆ X )" := (λ Y, subseteq Y X) (only parsing) : C_scope.
Notation "X ⊈ Y" := (¬X ⊆ Y) (at level 70) : C_scope.
Notation "(⊈)" := (λ X Y, X ⊈ Y) (only parsing) : C_scope.
Notation "( X ⊈ )" := (λ Y, X ⊈ Y) (only parsing) : C_scope.
Notation "( ⊈ X )" := (λ Y, Y ⊈ X) (only parsing) : C_scope.

Hint Extern 0 (_ ⊆ _) => reflexivity.

Class Subset A := subset: A → A → Prop.
Instance: Params (@subset) 2.
Infix "⊂" := subset (at level 70) : C_scope.
Notation "(⊂)" := subset (only parsing) : C_scope.
Notation "( X ⊂ )" := (subset X) (only parsing) : C_scope.
Notation "( ⊂ X )" := (λ Y, subset Y X) (only parsing) : C_scope.
Notation "X ⊄  Y" := (¬X ⊂ Y) (at level 70) : C_scope.
Notation "(⊄)" := (λ X Y, X ⊄ Y) (only parsing) : C_scope.
Notation "( X ⊄ )" := (λ Y, X ⊄ Y) (only parsing) : C_scope.
Notation "( ⊄ X )" := (λ Y, Y ⊄ X) (only parsing) : C_scope.

Class ElemOf A B := elem_of: A → B → Prop.
Instance: Params (@elem_of) 3.
Infix "∈" := elem_of (at level 70) : C_scope.
Notation "(∈)" := elem_of (only parsing) : C_scope.
Notation "( x ∈)" := (elem_of x) (only parsing) : C_scope.
Notation "(∈ X )" := (λ x, elem_of x X) (only parsing) : C_scope.
Notation "x ∉ X" := (¬x ∈ X) (at level 80) : C_scope.
Notation "(∉)" := (λ x X, x ∉ X) (only parsing) : C_scope.
Notation "( x ∉)" := (λ X, x ∉ X) (only parsing) : C_scope.
Notation "(∉ X )" := (λ x, x ∉ X) (only parsing) : C_scope.

Class Disjoint A := disjoint : A → A → Prop.
Instance: Params (@disjoint) 2.
Infix "⊥" := disjoint (at level 70) : C_scope.
Notation "(⊥)" := disjoint (only parsing) : C_scope.
Notation "( X ⊥)" := (disjoint X) (only parsing) : C_scope.
Notation "(⊥ X )" := (λ Y, disjoint Y X) (only parsing) : C_scope.

Inductive list_disjoint `{Disjoint A} : list A → Prop :=
  | disjoint_nil :
     list_disjoint []
  | disjoint_cons X Xs :
     Forall (⊥ X) Xs →
     list_disjoint Xs →
     list_disjoint (X :: Xs).
Lemma list_disjoint_cons_inv `{Disjoint A} X Xs :
  list_disjoint (X :: Xs) →
  Forall (⊥ X) Xs ∧ list_disjoint Xs.
Proof. inversion_clear 1; auto. Qed.

Instance generic_disjoint `{ElemOf A B} : Disjoint B | 100 :=
  λ X Y, ∀ x, x ∉ X ∨ x ∉ Y.

Class Filter A B :=
  filter: ∀ (P : A → Prop) `{∀ x, Decision (P x)}, B → B.
(* Arguments filter {_ _ _} _ {_} !_ / : simpl nomatch. *)

(** ** Monadic operations *)
(** We define operational type classes for the monadic operations bind, join 
and fmap. These type classes are defined in a non-standard way by taking the
function as a parameter of the class. For example, we define
<<
  Class FMapD := fmap: ∀ {A B}, (A → B) → M A → M B.
>>
instead of
<<
  Class FMap {A B} (f : A → B) := fmap: M A → M B.
>>
This approach allows us to define [fmap] on lists such that [simpl] unfolds it
in the appropriate way, and so that it can be used for mutual recursion
(the mapped function [f] is not part of the fixpoint) as well. This is a hack,
and should be replaced by something more appropriate in future versions. *)

(* We use these type classes merely for convenient overloading of notations and
do not formalize any theory on monads (we do not even define a class with the
monad laws). *)
Class MRet (M : Type → Type) := mret: ∀ {A}, A → M A.
Instance: Params (@mret) 3.
Arguments mret {_ _ _} _.

Class MBindD (M : Type → Type) {A B} (f : A → M B) := mbind: M A → M B.
Notation MBind M := (∀ {A B} (f : A → M B), MBindD M f)%type.
Instance: Params (@mbind) 5.
Arguments mbind {_ _ _} _ {_} !_ / : simpl nomatch.

Class MJoin (M : Type → Type) := mjoin: ∀ {A}, M (M A) → M A.
Instance: Params (@mjoin) 3.
Arguments mjoin {_ _ _} !_ / : simpl nomatch.

Class FMapD (M : Type → Type) {A B} (f : A → B) := fmap: M A → M B.
Notation FMap M := (∀ {A B} (f : A → B), FMapD M f)%type.
Instance: Params (@fmap) 6.
Arguments fmap {_ _ _} _ {_} !_ / : simpl nomatch.

Notation "m ≫= f" := (mbind f m) (at level 60, right associativity) : C_scope.
Notation "( m ≫=)" := (λ f, mbind f m) (only parsing) : C_scope.
Notation "(≫= f )" := (mbind f) (only parsing) : C_scope.
Notation "(≫=)" := (λ m f, mbind f m) (only parsing) : C_scope.

Notation "x ← y ; z" := (y ≫= (λ x : _, z))
  (at level 65, only parsing, next at level 35, right associativity) : C_scope.
Infix "<$>" := fmap (at level 65, right associativity) : C_scope.

Class MGuard (M : Type → Type) :=
  mguard: ∀ P {dec : Decision P} {A}, M A → M A.
Notation "'guard' P ; o" := (mguard P o)
  (at level 65, only parsing, next at level 35, right associativity) : C_scope.

(** ** Operations on maps *)
(** In this section we define operational type classes for the operations
on maps. In the file [fin_maps] we will axiomatize finite maps.
The function lookup [m !! k] should yield the element at key [k] in [m]. *)
Class Lookup (K A M : Type) :=
  lookup: K → M → option A.
Instance: Params (@lookup) 4.

Notation "m !! i" := (lookup i m) (at level 20) : C_scope.
Notation "(!!)" := lookup (only parsing) : C_scope.
Notation "( m !!)" := (λ i, lookup i m) (only parsing) : C_scope.
Notation "(!! i )" := (lookup i) (only parsing) : C_scope.
Arguments lookup _ _ _ _ !_ !_ / : simpl nomatch.

(** The function insert [<[k:=a]>m] should update the element at key [k] with
value [a] in [m]. *)
Class Insert (K A M : Type) :=
  insert: K → A → M → M.
Instance: Params (@insert) 4.
Notation "<[ k := a ]>" := (insert k a)
  (at level 5, right associativity, format "<[ k := a ]>") : C_scope.
Arguments insert _ _ _ _ !_ _ !_ / : simpl nomatch.

(** The function delete [delete k m] should delete the value at key [k] in
[m]. If the key [k] is not a member of [m], the original map should be
returned. *)
Class Delete (K M : Type) :=
  delete: K → M → M.
Instance: Params (@delete) 3.
Arguments delete _ _ _ !_ !_ / : simpl nomatch.

(** The function [alter f k m] should update the value at key [k] using the
function [f], which is called with the original value. *)
Class AlterD (K A M : Type) (f : A → A) :=
  alter: K → M → M.
Notation Alter K A M := (∀ (f : A → A), AlterD K A M f)%type.
Instance: Params (@alter) 5.
Arguments alter {_ _ _} _ {_} !_ !_ / : simpl nomatch.

(** The function [alter f k m] should update the value at key [k] using the
function [f], which is called with the original value at key [k] or [None]
if [k] is not a member of [m]. The value at [k] should be deleted if [f] 
yields [None]. *)
Class PartialAlter (K A M : Type) :=
  partial_alter: (option A → option A) → K → M → M.
Instance: Params (@partial_alter) 4.
Arguments partial_alter _ _ _ _ _ !_ !_ / : simpl nomatch.

(** The function [dom C m] should yield the domain of [m]. That is a finite
collection of type [C] that contains the keys that are a member of [m]. *)
Class Dom (K M : Type) :=
  dom: ∀ C `{Empty C} `{Union C} `{Singleton K C}, M → C.
Instance: Params (@dom) 7.
Arguments dom _ _ _ _ _ _ _ !_ / : simpl nomatch.

(** The function [merge f m1 m2] should merge the maps [m1] and [m2] by
constructing a new map whose value at key [k] is [f (m1 !! k) (m2 !! k)]
provided that [k] is a member of either [m1] or [m2].*)
Class Merge (A M : Type) :=
  merge: (option A → option A → option A) → M → M → M.
Instance: Params (@merge) 3.
Arguments merge _ _ _ _ !_ !_ / : simpl nomatch.

(** We lift the insert and delete operation to lists of elements. *)
Definition insert_list `{Insert K A M} (l : list (K * A)) (m : M) : M :=
  fold_right (λ p, <[ fst p := snd p ]>) m l.
Instance: Params (@insert_list) 4.
Definition delete_list `{Delete K M} (l : list K) (m : M) : M :=
  fold_right delete m l.
Instance: Params (@delete_list) 3.

Definition insert_consecutive `{Insert nat A M}
    (i : nat) (l : list A) (m : M) : M :=
  fold_right (λ x f i, <[i:=x]>(f (S i))) (λ _, m) l i.
Instance: Params (@insert_consecutive) 3.

(** The function [union_with f m1 m2] is supposed to yield the union of [m1]
and [m2] using the function [f] to combine values of members that are in
both [m1] and [m2]. *)
Class UnionWith (A M : Type) :=
  union_with: (A → A → option A) → M → M → M.
Instance: Params (@union_with) 3.

(** Similarly for intersection and difference. *)
Class IntersectionWith (A M : Type) :=
  intersection_with: (A → A → option A) → M → M → M.
Instance: Params (@intersection_with) 3.
Class DifferenceWith (A M : Type) :=
  difference_with: (A → A → option A) → M → M → M.
Instance: Params (@difference_with) 3.

Definition intersection_with_list `{IntersectionWith A M}
  (f : A → A → option A) : M → list M → M := fold_right (intersection_with f).
Arguments intersection_with_list _ _ _ _ _ !_ /.

(** ** Common properties *)
(** These operational type classes allow us to refer to common mathematical
properties in a generic way. For example, for injectivity of [(k ++)] it
allows us to write [injective (k ++)] instead of [app_inv_head k]. *)
Class Injective {A B} R S (f : A → B) :=
  injective: ∀ x y : A, S (f x) (f y) → R x y.
Class Idempotent {A} R (f : A → A → A) :=
  idempotent: ∀ x, R (f x x) x.
Class Commutative {A B} R (f : B → B → A) :=
  commutative: ∀ x y, R (f x y) (f y x).
Class LeftId {A} R (i : A) (f : A → A → A) :=
  left_id: ∀ x, R (f i x) x.
Class RightId {A} R (i : A) (f : A → A → A) :=
  right_id: ∀ x, R (f x i) x.
Class Associative {A} R (f : A → A → A) :=
  associative: ∀ x y z, R (f x (f y z)) (f (f x y) z).
Class LeftAbsorb {A} R (i : A) (f : A → A → A) :=
  left_absorb: ∀ x, R (f i x) i.
Class RightAbsorb {A} R (i : A) (f : A → A → A) :=
  right_absorb: ∀ x, R (f x i) i.
Class AntiSymmetric {A} (R : A → A → Prop) :=
  anti_symmetric: ∀ x y, R x y → R y x → x = y.

Arguments injective {_ _ _ _} _ {_} _ _ _.
Arguments idempotent {_ _} _ {_} _.
Arguments commutative {_ _ _} _ {_} _ _.
Arguments left_id {_ _} _ _ {_} _.
Arguments right_id {_ _} _ _ {_} _.
Arguments associative {_ _} _ {_} _ _ _.
Arguments left_absorb {_ _} _ _ {_} _.
Arguments right_absorb {_ _} _ _ {_} _.
Arguments anti_symmetric {_} _ {_} _ _ _ _.
<<<<<<< HEAD
=======

Instance: Commutative (↔) (↔).
Proof. red. intuition. Qed.
Instance: Commutative (↔) (∧).
Proof. red. intuition. Qed.
Instance: Associative (↔) (∧).
Proof. red. intuition. Qed.
Instance: Idempotent (↔) (∧).
Proof. red. intuition. Qed.
Instance: Commutative (↔) (∨).
Proof. red. intuition. Qed.
Instance: Associative (↔) (∨).
Proof. red. intuition. Qed.
Instance: Idempotent (↔) (∨).
Proof. red. intuition. Qed.
Instance: LeftId (↔) True (∧).
Proof. red. intuition. Qed.
Instance: RightId (↔) True (∧).
Proof. red. intuition. Qed.
Instance: LeftAbsorb (↔) False (∧).
Proof. red. intuition. Qed.
Instance: RightAbsorb (↔) False (∧).
Proof. red. intuition. Qed.
Instance: LeftId (↔) False (∨).
Proof. red. intuition. Qed.
Instance: RightId (↔) False (∨).
Proof. red. intuition. Qed.
Instance: LeftAbsorb (↔) True (∨).
Proof. red. intuition. Qed.
Instance: RightAbsorb (↔) True (∨).
Proof. red. intuition. Qed.
Instance: LeftId (↔) True impl.
Proof. unfold impl. red. intuition. Qed.
Instance: RightAbsorb (↔) True impl.
Proof. unfold impl. red. intuition. Qed.
>>>>>>> 1741a55a

(** The following lemmas are more specific versions of the projections of the
above type classes. These lemmas allow us to enforce Coq not to use the setoid
rewriting mechanism. *)
Lemma idempotent_eq {A} (f : A → A → A) `{!Idempotent (=) f} x :
  f x x = x.
Proof. auto. Qed.
Lemma commutative_eq {A B} (f : B → B → A) `{!Commutative (=) f} x y :
  f x y = f y x.
Proof. auto. Qed.
Lemma left_id_eq {A} (i : A) (f : A → A → A) `{!LeftId (=) i f} x :
  f i x = x.
Proof. auto. Qed.
Lemma right_id_eq {A} (i : A) (f : A → A → A) `{!RightId (=) i f} x :
  f x i = x.
Proof. auto. Qed.
Lemma associative_eq {A} (f : A → A → A) `{!Associative (=) f} x y z :
  f x (f y z) = f (f x y) z.
Proof. auto. Qed.
Lemma left_absorb_eq {A} (i : A) (f : A → A → A) `{!LeftAbsorb (=) i f} x :
  f i x = i.
Proof. auto. Qed.
Lemma right_absorb_eq {A} (i : A) (f : A → A → A) `{!RightAbsorb (=) i f} x :
  f x i = i.
Proof. auto. Qed.

(** ** Axiomatization of ordered structures *)
(** A pre-order equiped with a smallest element. *)
Class BoundedPreOrder A `{Empty A} `{SubsetEq A} := {
  bounded_preorder :>> PreOrder (⊆);
  subseteq_empty x : ∅ ⊆ x
}.
Class PartialOrder A `{SubsetEq A} := {
  po_preorder :>> PreOrder (⊆);
  po_antisym :> AntiSymmetric (⊆)
}.

(** We do not include equality in the following interfaces so as to avoid the
need for proofs that the  relations and operations respect setoid equality.
Instead, we will define setoid equality in a generic way as
[λ X Y, X ⊆ Y ∧ Y ⊆ X]. *)
Class BoundedJoinSemiLattice A `{Empty A} `{SubsetEq A} `{Union A} := {
  bjsl_preorder :>> BoundedPreOrder A;
  subseteq_union_l x y : x ⊆ x ∪ y;
  subseteq_union_r x y : y ⊆ x ∪ y;
  union_least x y z : x ⊆ z → y ⊆ z → x ∪ y ⊆ z
}.
Class MeetSemiLattice A `{Empty A} `{SubsetEq A} `{Intersection A} := {
  msl_preorder :>> BoundedPreOrder A;
  subseteq_intersection_l x y : x ∩ y ⊆ x;
  subseteq_intersection_r x y : x ∩ y ⊆ y;
  intersection_greatest x y z : z ⊆ x → z ⊆ y → z ⊆ x ∩ y
}.
Class LowerBoundedLattice A `{Empty A} `{SubsetEq A}
    `{Union A} `{Intersection A} := {
  lbl_bjsl :>> BoundedJoinSemiLattice A;
  lbl_msl :>> MeetSemiLattice A
}.
(** ** Axiomatization of collections *)
(** The class [SimpleCollection A C] axiomatizes a collection of type [C] with
elements of type [A]. *)
Instance: Params (@map) 3.
Class SimpleCollection A C `{ElemOf A C}
  `{Empty C} `{Singleton A C} `{Union C} := {
  not_elem_of_empty (x : A) : x ∉ ∅;
  elem_of_singleton (x y : A) : x ∈ {[ y ]} ↔ x = y;
  elem_of_union X Y (x : A) : x ∈ X ∪ Y ↔ x ∈ X ∨ x ∈ Y
}.
Class Collection A C `{ElemOf A C} `{Empty C} `{Singleton A C}
    `{Union C} `{Intersection C} `{Difference C} `{IntersectionWith A C} := {
  collection_simple :>> SimpleCollection A C;
  elem_of_intersection X Y (x : A) : x ∈ X ∩ Y ↔ x ∈ X ∧ x ∈ Y;
  elem_of_difference X Y (x : A) : x ∈ X ∖ Y ↔ x ∈ X ∧ x ∉ Y;
  elem_of_intersection_with (f : A → A → option A) X Y (x : A) :
    x ∈ intersection_with f X Y ↔ ∃ x1 x2, x1 ∈ X ∧ x2 ∈ Y ∧ f x1 x2 = Some x
}.

(** We axiomative a finite collection as a collection whose elements can be
enumerated as a list. These elements, given by the [elements] function, may be
in any order and should not contain duplicates. *)
Class Elements A C := elements: C → list A.
Instance: Params (@elements) 3.

(** We redefine the standard library's [In] and [NoDup] using type classes. *)
Inductive elem_of_list {A} : ElemOf A (list A) :=
  | elem_of_list_here (x : A) l : x ∈ x :: l
  | elem_of_list_further (x y : A) l : x ∈ l → x ∈ y :: l.
Existing Instance elem_of_list.

Inductive NoDup {A} : list A → Prop :=
  | NoDup_nil_2 : NoDup []
  | NoDup_cons_2 x l : x ∉ l → NoDup l → NoDup (x :: l).

(** Decidability of equality of the carrier set is admissible, but we add it
anyway so as to avoid cycles in type class search. *)
Class FinCollection A C `{ElemOf A C} `{Empty C} `{Singleton A C}
    `{Union C} `{Intersection C} `{Difference C} `{IntersectionWith A C}
    `{Filter A C} `{Elements A C} `{∀ x y : A, Decision (x = y)} := {
  fin_collection :>> Collection A C;
  elem_of_filter X P `{∀ x, Decision (P x)} x :
    x ∈ filter P X ↔ P x ∧ x ∈ X;
  elements_spec X x : x ∈ X ↔ x ∈ elements X;
  elements_nodup X : NoDup (elements X)
}.
Class Size C := size: C → nat.
Arguments size {_ _} !_ / : simpl nomatch.
Instance: Params (@size) 2.

(** The class [Collection M] axiomatizes a type constructor [M] that can be
used to construct a collection [M A] with elements of type [A]. The advantage
of this class, compared to [Collection], is that it also axiomatizes the
the monadic operations. The disadvantage, is that not many inhabits are
possible (we will only provide an inhabitant using unordered lists without
duplicates removed). More interesting implementations typically need
decidability of equality, or a total order on the elements, which do not fit
in a type constructor of type [Type → Type]. *)
Class CollectionMonad M `{∀ A, ElemOf A (M A)}
    `{∀ A, Empty (M A)} `{∀ A, Singleton A (M A)} `{∀ A, Union (M A)}
    `{!MBind M} `{!MRet M} `{!FMap M} `{!MJoin M} := {
  collection_monad_simple A :> SimpleCollection A (M A);
  elem_of_bind {A B} (f : A → M B) (X : M A) (x : B) :
    x ∈ X ≫= f ↔ ∃ y, x ∈ f y ∧ y ∈ X;
  elem_of_ret {A} (x y : A) :
    x ∈ mret y ↔ x = y;
  elem_of_fmap {A B} (f : A → B) (X : M A) (x : B) :
    x ∈ f <$> X ↔ ∃ y, x = f y ∧ y ∈ X;
  elem_of_join {A} (X : M (M A)) (x : A) :
    x ∈ mjoin X ↔ ∃ Y, x ∈ Y ∧ Y ∈ X
}.

(** The function [fresh X] yields an element that is not contained in [X]. We
will later prove that [fresh] is [Proper] with respect to the induced setoid
equality on collections. *)
Class Fresh A C := fresh: C → A.
Instance: Params (@fresh) 3.
Class FreshSpec A C `{ElemOf A C}
    `{Empty C} `{Singleton A C} `{Union C} `{Fresh A C} := {
  fresh_collection_simple :>> SimpleCollection A C;
  fresh_proper_alt X Y : (∀ x, x ∈ X ↔ x ∈ Y) → fresh X = fresh Y;
  is_fresh (X : C) : fresh X ∉ X
}.

(** * Miscellaneous *)
Lemma proj1_sig_inj {A} (P : A → Prop) x (Px : P x) y (Py : P y) :
  x↾Px = y↾Py → x = y.
Proof. injection 1; trivial. Qed.

Lemma symmetry_iff `(R : relation A) `{!Symmetric R} (x y : A) :
  R x y ↔ R y x.
Proof. intuition. Qed.

(** ** Pointwise relations *)
(** These instances are in Coq trunk since revision 15455, but are not in Coq
8.4 yet. *)
Instance pointwise_reflexive {A} `{R : relation B} :
  Reflexive R → Reflexive (pointwise_relation A R) | 9.
Proof. firstorder. Qed.
Instance pointwise_symmetric {A} `{R : relation B} :
  Symmetric R → Symmetric (pointwise_relation A R) | 9.
Proof. firstorder. Qed.
Instance pointwise_transitive {A} `{R : relation B} :
  Transitive R → Transitive (pointwise_relation A R) | 9.
Proof. firstorder. Qed.

(** ** Products *)
Definition fst_map {A A' B} (f : A → A') (p : A * B) : A' * B :=
  (f (fst p), snd p).
Definition snd_map {A B B'} (f : B → B') (p : A * B) : A * B' :=
  (fst p, f (snd p)).
Arguments fst_map {_ _ _} _ !_ /.
Arguments snd_map {_ _ _} _ !_ /.

Instance: ∀ {A A' B} (f : A → A'),
  Injective (=) (=) f → Injective (=) (=) (@fst_map A A' B f).
Proof.
  intros ????? [??] [??]; simpl; intro; f_equal.
  * apply (injective f). congruence.
  * congruence.
Qed.
Instance: ∀ {A B B'} (f : B → B'),
  Injective (=) (=) f → Injective (=) (=) (@snd_map A B B' f).
Proof.
  intros ????? [??] [??]; simpl; intro; f_equal.
  * congruence.
  * apply (injective f). congruence.
Qed.

Definition prod_relation {A B} (R1 : relation A) (R2 : relation B) :
  relation (A * B) := λ x y, R1 (fst x) (fst y) ∧ R2 (snd x) (snd y).

Section prod_relation.
  Context `{R1 : relation A} `{R2 : relation B}.
  Global Instance:
    Reflexive R1 → Reflexive R2 → Reflexive (prod_relation R1 R2).
  Proof. firstorder eauto. Qed.
  Global Instance:
    Symmetric R1 → Symmetric R2 → Symmetric (prod_relation R1 R2).
  Proof. firstorder eauto. Qed.
  Global Instance:
    Transitive R1 → Transitive R2 → Transitive (prod_relation R1 R2).
  Proof. firstorder eauto. Qed.
  Global Instance:
    Equivalence R1 → Equivalence R2 → Equivalence (prod_relation R1 R2).
  Proof. split; apply _. Qed.
  Global Instance: Proper (R1 ==> R2 ==> prod_relation R1 R2) pair.
  Proof. firstorder eauto. Qed.
  Global Instance: Proper (prod_relation R1 R2 ==> R1) fst.
  Proof. firstorder eauto. Qed.
  Global Instance: Proper (prod_relation R1 R2 ==> R2) snd.
  Proof. firstorder eauto. Qed.
End prod_relation.

(** ** Other *)
Definition lift_relation {A B} (R : relation A)
  (f : B → A) : relation B := λ x y, R (f x) (f y).
Definition lift_relation_equivalence {A B} (R : relation A) (f : B → A) :
  Equivalence R → Equivalence (lift_relation R f).
Proof. unfold lift_relation. firstorder auto. Qed.
Hint Extern 0 (Equivalence (lift_relation _ _)) =>
  eapply @lift_relation_equivalence : typeclass_instances.

Instance: ∀ A B (x : B), Commutative (=) (λ _ _ : A, x).
Proof. red. trivial. Qed.
Instance: ∀ A (x : A), Associative (=) (λ _ _ : A, x).
Proof. red. trivial. Qed.
Instance: ∀ A, Associative (=) (λ x _ : A, x).
Proof. red. trivial. Qed.
Instance: ∀ A, Associative (=) (λ _ x : A, x).
Proof. red. trivial. Qed.
Instance: ∀ A, Idempotent (=) (λ x _ : A, x).
Proof. red. trivial. Qed.
Instance: ∀ A, Idempotent (=) (λ _ x : A, x).
Proof. red. trivial. Qed.

Instance left_id_propholds {A} (R : relation A) i f :
  LeftId R i f → ∀ x, PropHolds (R (f i x) x).
Proof. red. trivial. Qed.
Instance right_id_propholds {A} (R : relation A) i f :
  RightId R i f → ∀ x, PropHolds (R (f x i) x).
Proof. red. trivial. Qed.
Instance idem_propholds {A} (R : relation A) f :
  Idempotent R f → ∀ x, PropHolds (R (f x x) x).
Proof. red. trivial. Qed.<|MERGE_RESOLUTION|>--- conflicted
+++ resolved
@@ -43,15 +43,9 @@
 
 Hint Extern 0 (?x = ?x) => reflexivity.
 
-<<<<<<< HEAD
-Notation "(→)" := (λ x y, x → y) (only parsing) : C_scope.
-Notation "( T →)" := (λ y, T → y) (only parsing) : C_scope.
-Notation "(→ T )" := (λ y, y → T) (only parsing) : C_scope.
-=======
 Notation "(→)" := (λ A B, A → B) (only parsing) : C_scope.
 Notation "( A →)" := (λ B, A → B) (only parsing) : C_scope.
 Notation "(→ B )" := (λ A, A → B) (only parsing) : C_scope.
->>>>>>> 1741a55a
 
 Notation "t $ r" := (t r)
   (at level 65, right associativity, only parsing) : C_scope.
@@ -430,8 +424,6 @@
 Arguments left_absorb {_ _} _ _ {_} _.
 Arguments right_absorb {_ _} _ _ {_} _.
 Arguments anti_symmetric {_} _ {_} _ _ _ _.
-<<<<<<< HEAD
-=======
 
 Instance: Commutative (↔) (↔).
 Proof. red. intuition. Qed.
@@ -467,7 +459,6 @@
 Proof. unfold impl. red. intuition. Qed.
 Instance: RightAbsorb (↔) True impl.
 Proof. unfold impl. red. intuition. Qed.
->>>>>>> 1741a55a
 
 (** The following lemmas are more specific versions of the projections of the
 above type classes. These lemmas allow us to enforce Coq not to use the setoid
